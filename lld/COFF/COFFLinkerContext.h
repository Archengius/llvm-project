--- conflicted
+++ resolved
@@ -56,13 +56,9 @@
   std::vector<ObjFile *> objFileInstances;
   std::map<std::string, PDBInputFile *> pdbInputFileInstances;
   std::vector<ImportFile *> importFileInstances;
-<<<<<<< HEAD
-  std::vector<BitcodeFile *> bitcodeFileInstances;
   // <COFF_LARGE_EXPORTS>
   std::vector<LargeImportFile *> largeImportFileInstances;
   // </COFF_LARGE_EXPORTS>
-=======
->>>>>>> b2659ca4
 
   MergeChunk *mergeChunkInstances[Log2MaxSectionAlignment + 1] = {};
 
