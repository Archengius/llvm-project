--- conflicted
+++ resolved
@@ -1606,8 +1606,7 @@
   }
 }
 
-<<<<<<< HEAD
-EdataContents::EdataContents(COFFLinkerContext &ctx) : ctx(ctx) {
+void createEdataChunks(SymbolTable &symtab, std::vector<Chunk *> &chunks) {
   // <COFF_LARGE_EXPORTS> When building large exports, we only want to emit a single normal export, which points to the start of the large loader exports section
   if (ctx.config.largeExports && !ctx.config.exports.empty()) {
 
@@ -1632,9 +1631,7 @@
     return;
   }
   // </COFF_LARGE_EXPORTS>
-=======
-void createEdataChunks(SymbolTable &symtab, std::vector<Chunk *> &chunks) {
->>>>>>> b2659ca4
+
   unsigned baseOrdinal = 1 << 16, maxOrdinal = 0;
   for (Export &e : symtab.exports) {
     baseOrdinal = std::min(baseOrdinal, (unsigned)e.ordinal);
