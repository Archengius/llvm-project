//===- Driver.cpp ---------------------------------------------------------===//
//
// Part of the LLVM Project, under the Apache License v2.0 with LLVM Exceptions.
// See https://llvm.org/LICENSE.txt for license information.
// SPDX-License-Identifier: Apache-2.0 WITH LLVM-exception
//
//===----------------------------------------------------------------------===//

#include "Driver.h"
#include "COFFLinkerContext.h"
#include "Config.h"
#include "DebugTypes.h"
#include "ICF.h"
#include "InputFiles.h"
#include "MarkLive.h"
#include "MinGW.h"
#include "SymbolTable.h"
#include "Symbols.h"
#include "Writer.h"
#include "lld/Common/Args.h"
#include "lld/Common/CommonLinkerContext.h"
#include "lld/Common/Driver.h"
#include "lld/Common/Filesystem.h"
#include "lld/Common/Timer.h"
#include "lld/Common/Version.h"
#include "llvm/ADT/IntrusiveRefCntPtr.h"
#include "llvm/ADT/StringSwitch.h"
#include "llvm/BinaryFormat/Magic.h"
#include "llvm/Config/llvm-config.h"
#include "llvm/LTO/LTO.h"
#include "llvm/Object/ArchiveWriter.h"
#include "llvm/Object/COFFImportFile.h"
<<<<<<< HEAD
#include "llvm/Object/COFFLargeImport.h"
#include "llvm/Object/COFFModuleDefinition.h"
=======
>>>>>>> b2659ca4
#include "llvm/Option/Arg.h"
#include "llvm/Option/ArgList.h"
#include "llvm/Option/Option.h"
#include "llvm/Support/BinaryStreamReader.h"
#include "llvm/Support/CommandLine.h"
#include "llvm/Support/Debug.h"
#include "llvm/Support/LEB128.h"
#include "llvm/Support/MathExtras.h"
#include "llvm/Support/Parallel.h"
#include "llvm/Support/Path.h"
#include "llvm/Support/Process.h"
#include "llvm/Support/TarWriter.h"
#include "llvm/Support/TargetSelect.h"
#include "llvm/Support/TimeProfiler.h"
#include "llvm/Support/VirtualFileSystem.h"
#include "llvm/Support/raw_ostream.h"
#include "llvm/TargetParser/Triple.h"
#include "llvm/ToolDrivers/llvm-lib/LibDriver.h"
#include <algorithm>
#include <future>
#include <memory>
#include <optional>
#include <tuple>

using namespace lld;
using namespace lld::coff;
using namespace llvm;
using namespace llvm::object;
using namespace llvm::COFF;
using namespace llvm::sys;

COFFSyncStream::COFFSyncStream(COFFLinkerContext &ctx, DiagLevel level)
    : SyncStream(ctx.e, level), ctx(ctx) {}

COFFSyncStream coff::Log(COFFLinkerContext &ctx) {
  return {ctx, DiagLevel::Log};
}
COFFSyncStream coff::Msg(COFFLinkerContext &ctx) {
  return {ctx, DiagLevel::Msg};
}
COFFSyncStream coff::Warn(COFFLinkerContext &ctx) {
  return {ctx, DiagLevel::Warn};
}
COFFSyncStream coff::Err(COFFLinkerContext &ctx) {
  return {ctx, DiagLevel::Err};
}
COFFSyncStream coff::Fatal(COFFLinkerContext &ctx) {
  return {ctx, DiagLevel::Fatal};
}
uint64_t coff::errCount(COFFLinkerContext &ctx) { return ctx.e.errorCount; }

namespace lld::coff {

bool link(ArrayRef<const char *> args, llvm::raw_ostream &stdoutOS,
          llvm::raw_ostream &stderrOS, bool exitEarly, bool disableOutput) {
  // This driver-specific context will be freed later by unsafeLldMain().
  auto *ctx = new COFFLinkerContext;

  ctx->e.initialize(stdoutOS, stderrOS, exitEarly, disableOutput);
  ctx->e.logName = args::getFilenameWithoutExe(args[0]);
  ctx->e.errorLimitExceededMsg = "too many errors emitted, stopping now"
                                 " (use /errorlimit:0 to see all errors)";

  ctx->driver.linkerMain(args);

  return errCount(*ctx) == 0;
}

// Parse options of the form "old;new".
static std::pair<StringRef, StringRef>
getOldNewOptions(COFFLinkerContext &ctx, opt::InputArgList &args, unsigned id) {
  auto *arg = args.getLastArg(id);
  if (!arg)
    return {"", ""};

  StringRef s = arg->getValue();
  std::pair<StringRef, StringRef> ret = s.split(';');
  if (ret.second.empty())
    Err(ctx) << arg->getSpelling() << " expects 'old;new' format, but got "
             << s;
  return ret;
}

// Parse options of the form "old;new[;extra]".
static std::tuple<StringRef, StringRef, StringRef>
getOldNewOptionsExtra(COFFLinkerContext &ctx, opt::InputArgList &args,
                      unsigned id) {
  auto [oldDir, second] = getOldNewOptions(ctx, args, id);
  auto [newDir, extraDir] = second.split(';');
  return {oldDir, newDir, extraDir};
}

// Drop directory components and replace extension with
// ".exe", ".dll" or ".sys".
static std::string getOutputPath(StringRef path, bool isDll, bool isDriver) {
  StringRef ext = ".exe";
  if (isDll)
    ext = ".dll";
  else if (isDriver)
    ext = ".sys";

  return (sys::path::stem(path) + ext).str();
}

// Returns true if S matches /crtend.?\.o$/.
static bool isCrtend(StringRef s) {
  if (!s.consume_back(".o"))
    return false;
  if (s.ends_with("crtend"))
    return true;
  return !s.empty() && s.drop_back().ends_with("crtend");
}

// ErrorOr is not default constructible, so it cannot be used as the type
// parameter of a future.
// FIXME: We could open the file in createFutureForFile and avoid needing to
// return an error here, but for the moment that would cost us a file descriptor
// (a limited resource on Windows) for the duration that the future is pending.
using MBErrPair = std::pair<std::unique_ptr<MemoryBuffer>, std::error_code>;

// Create a std::future that opens and maps a file using the best strategy for
// the host platform.
static std::future<MBErrPair> createFutureForFile(std::string path) {
#if _WIN64
  // On Windows, file I/O is relatively slow so it is best to do this
  // asynchronously.  But 32-bit has issues with potentially launching tons
  // of threads
  auto strategy = std::launch::async;
#else
  auto strategy = std::launch::deferred;
#endif
  return std::async(strategy, [=]() {
    auto mbOrErr = MemoryBuffer::getFile(path, /*IsText=*/false,
                                         /*RequiresNullTerminator=*/false);
    if (!mbOrErr)
      return MBErrPair{nullptr, mbOrErr.getError()};
    return MBErrPair{std::move(*mbOrErr), std::error_code()};
  });
}

llvm::Triple::ArchType LinkerDriver::getArch() {
  return getMachineArchType(ctx.config.machine);
}

std::vector<Chunk *> LinkerDriver::getChunks() const {
  std::vector<Chunk *> res;
  for (ObjFile *file : ctx.objFileInstances) {
    ArrayRef<Chunk *> v = file->getChunks();
    res.insert(res.end(), v.begin(), v.end());
  }
  return res;
}

static bool compatibleMachineType(COFFLinkerContext &ctx, MachineTypes mt) {
  if (mt == IMAGE_FILE_MACHINE_UNKNOWN)
    return true;
  switch (ctx.config.machine) {
  case ARM64:
    return mt == ARM64 || mt == ARM64X;
  case ARM64EC:
    return isArm64EC(mt) || mt == AMD64;
  case ARM64X:
    return isAnyArm64(mt) || mt == AMD64;
  case IMAGE_FILE_MACHINE_UNKNOWN:
    return true;
  default:
    return ctx.config.machine == mt;
  }
}

void LinkerDriver::addFile(InputFile *file) {
  Log(ctx) << "Reading " << toString(file);
  if (file->lazy) {
    if (auto *f = dyn_cast<BitcodeFile>(file))
      f->parseLazy();
    else
      cast<ObjFile>(file)->parseLazy();
  } else {
    file->parse();
    if (auto *f = dyn_cast<ObjFile>(file)) {
      ctx.objFileInstances.push_back(f);
    } else if (auto *f = dyn_cast<BitcodeFile>(file)) {
      if (ltoCompilationDone) {
        Err(ctx) << "LTO object file " << toString(file)
                 << " linked in after "
                    "doing LTO compilation.";
      }
      f->symtab.bitcodeFileInstances.push_back(f);
    } else if (auto *f = dyn_cast<ImportFile>(file)) {
      ctx.importFileInstances.push_back(f);
    }
  }

  MachineTypes mt = file->getMachineType();
  // The ARM64EC target must be explicitly specified and cannot be inferred.
  if (mt == ARM64EC &&
      (ctx.config.machine == IMAGE_FILE_MACHINE_UNKNOWN ||
       (ctx.config.machineInferred &&
        (ctx.config.machine == ARM64 || ctx.config.machine == AMD64)))) {
    Err(ctx) << toString(file)
             << ": machine type arm64ec is ambiguous and cannot be "
                "inferred, use /machine:arm64ec or /machine:arm64x";
    return;
  }
  if (!compatibleMachineType(ctx, mt)) {
    Err(ctx) << toString(file) << ": machine type " << machineToStr(mt)
             << " conflicts with " << machineToStr(ctx.config.machine);
    return;
  }
  if (ctx.config.machine == IMAGE_FILE_MACHINE_UNKNOWN &&
      mt != IMAGE_FILE_MACHINE_UNKNOWN) {
    ctx.config.machineInferred = true;
    setMachine(mt);
  }

  parseDirectives(file);
}

MemoryBufferRef LinkerDriver::takeBuffer(std::unique_ptr<MemoryBuffer> mb) {
  MemoryBufferRef mbref = *mb;
  make<std::unique_ptr<MemoryBuffer>>(std::move(mb)); // take ownership

  if (ctx.driver.tar)
    ctx.driver.tar->append(relativeToRoot(mbref.getBufferIdentifier()),
                           mbref.getBuffer());
  return mbref;
}

void LinkerDriver::addBuffer(std::unique_ptr<MemoryBuffer> mb,
                             bool wholeArchive, bool lazy) {
  StringRef filename = mb->getBufferIdentifier();

  MemoryBufferRef mbref = takeBuffer(std::move(mb));

  // File type is detected by contents, not by file extension.
  switch (identify_magic(mbref.getBuffer())) {
  case file_magic::windows_resource:
    resources.push_back(mbref);
    break;
  case file_magic::archive:
    if (wholeArchive) {
      std::unique_ptr<Archive> file =
          CHECK(Archive::create(mbref), filename + ": failed to parse archive");
      Archive *archive = file.get();
      make<std::unique_ptr<Archive>>(std::move(file)); // take ownership

      int memberIndex = 0;
      for (MemoryBufferRef m : getArchiveMembers(ctx, archive))
        addArchiveBuffer(m, "<whole-archive>", filename, memberIndex++);
      return;
    }
    addFile(make<ArchiveFile>(ctx, mbref));
    break;
  case file_magic::bitcode:
    addFile(BitcodeFile::create(ctx, mbref, "", 0, lazy));
    break;
  case file_magic::coff_object:
  case file_magic::coff_import_library:
    addFile(ObjFile::create(ctx, mbref, lazy));
    break;
  case file_magic::pdb:
    addFile(make<PDBInputFile>(ctx, mbref));
    break;
  case file_magic::coff_cl_gl_object:
    Err(ctx) << filename
             << ": is not a native COFF file. Recompile without /GL";
    break;
  case file_magic::pecoff_executable:
    if (ctx.config.mingw) {
      addFile(make<DLLFile>(ctx.symtab, mbref));
      break;
    }
    if (filename.ends_with_insensitive(".dll")) {
      Err(ctx) << filename
               << ": bad file type. Did you specify a DLL instead of an "
                  "import library?";
      break;
    }
    [[fallthrough]];
  default:
    Err(ctx) << mbref.getBufferIdentifier() << ": unknown file type";
    break;
  }
}

void LinkerDriver::enqueuePath(StringRef path, bool wholeArchive, bool lazy) {
  auto future = std::make_shared<std::future<MBErrPair>>(
      createFutureForFile(std::string(path)));
  std::string pathStr = std::string(path);
  enqueueTask([=]() {
    llvm::TimeTraceScope timeScope("File: ", path);
    auto [mb, ec] = future->get();
    if (ec) {
      // Retry reading the file (synchronously) now that we may have added
      // winsysroot search paths from SymbolTable::addFile().
      // Retrying synchronously is important for keeping the order of inputs
      // consistent.
      // This makes it so that if the user passes something in the winsysroot
      // before something we can find with an architecture, we won't find the
      // winsysroot file.
      if (std::optional<StringRef> retryPath = findFileIfNew(pathStr)) {
        auto retryMb = MemoryBuffer::getFile(*retryPath, /*IsText=*/false,
                                             /*RequiresNullTerminator=*/false);
        ec = retryMb.getError();
        if (!ec)
          mb = std::move(*retryMb);
      } else {
        // We've already handled this file.
        return;
      }
    }
    if (ec) {
      std::string msg = "could not open '" + pathStr + "': " + ec.message();
      // Check if the filename is a typo for an option flag. OptTable thinks
      // that all args that are not known options and that start with / are
      // filenames, but e.g. `/nodefaultlibs` is more likely a typo for
      // the option `/nodefaultlib` than a reference to a file in the root
      // directory.
      std::string nearest;
      if (ctx.optTable.findNearest(pathStr, nearest) > 1)
        Err(ctx) << msg;
      else
        Err(ctx) << msg << "; did you mean '" << nearest << "'";
    } else
      ctx.driver.addBuffer(std::move(mb), wholeArchive, lazy);
  });
}

void LinkerDriver::addArchiveBuffer(MemoryBufferRef mb, StringRef symName,
                                    StringRef parentName,
                                    uint64_t offsetInArchive) {
  file_magic magic = identify_magic(mb.getBuffer());
  if (magic == file_magic::coff_import_library) {
    InputFile *imp = make<ImportFile>(ctx, mb);
    imp->parentName = parentName;
    addFile(imp);
    return;
  }
  // <COFF_LARGE_EXPORTS>
  // Parse large import library since it does not follow a traditional COFF object/import library format
  if (magic == file_magic::coff_large_import_library) {
    LargeImportFile *imp = make<LargeImportFile>(ctx, mb);
    imp->parentName = parentName;
    ctx.symtab.addFile(imp);
    return;
  }
  // </COFF_LARGE_EXPORTS>

  InputFile *obj;
  if (magic == file_magic::coff_object) {
    obj = ObjFile::create(ctx, mb);
  } else if (magic == file_magic::bitcode) {
    obj = BitcodeFile::create(ctx, mb, parentName, offsetInArchive,
                              /*lazy=*/false);
  } else if (magic == file_magic::coff_cl_gl_object) {
    Err(ctx) << mb.getBufferIdentifier()
             << ": is not a native COFF file. Recompile without /GL?";
    return;
  } else {
    Err(ctx) << "unknown file type: " << mb.getBufferIdentifier();
    return;
  }

  obj->parentName = parentName;
  addFile(obj);
  Log(ctx) << "Loaded " << obj << " for " << symName;
}

void LinkerDriver::enqueueArchiveMember(const Archive::Child &c,
                                        const Archive::Symbol &sym,
                                        StringRef parentName) {

  auto reportBufferError = [=](Error &&e, StringRef childName) {
    Fatal(ctx) << "could not get the buffer for the member defining symbol "
               << &sym << ": " << parentName << "(" << childName
               << "): " << std::move(e);
  };

  if (!c.getParent()->isThin()) {
    uint64_t offsetInArchive = c.getChildOffset();
    Expected<MemoryBufferRef> mbOrErr = c.getMemoryBufferRef();
    if (!mbOrErr)
      reportBufferError(mbOrErr.takeError(), check(c.getFullName()));
    MemoryBufferRef mb = mbOrErr.get();
    enqueueTask([=]() {
      llvm::TimeTraceScope timeScope("Archive: ", mb.getBufferIdentifier());
      ctx.driver.addArchiveBuffer(mb, toCOFFString(ctx, sym), parentName,
                                  offsetInArchive);
    });
    return;
  }

  std::string childName =
      CHECK(c.getFullName(),
            "could not get the filename for the member defining symbol " +
                toCOFFString(ctx, sym));
  auto future =
      std::make_shared<std::future<MBErrPair>>(createFutureForFile(childName));
  enqueueTask([=]() {
    auto mbOrErr = future->get();
    if (mbOrErr.second)
      reportBufferError(errorCodeToError(mbOrErr.second), childName);
    llvm::TimeTraceScope timeScope("Archive: ",
                                   mbOrErr.first->getBufferIdentifier());
    // Pass empty string as archive name so that the original filename is
    // used as the buffer identifier.
    ctx.driver.addArchiveBuffer(takeBuffer(std::move(mbOrErr.first)),
                                toCOFFString(ctx, sym), "",
                                /*OffsetInArchive=*/0);
  });
}

bool LinkerDriver::isDecorated(StringRef sym) {
  return sym.starts_with("@") || sym.contains("@@") || sym.starts_with("?") ||
         (!ctx.config.mingw && sym.contains('@'));
}

// Parses .drectve section contents and returns a list of files
// specified by /defaultlib.
void LinkerDriver::parseDirectives(InputFile *file) {
  StringRef s = file->getDirectives();
  if (s.empty())
    return;

  Log(ctx) << "Directives: " << file << ": " << s;

  ArgParser parser(ctx);
  // .drectve is always tokenized using Windows shell rules.
  // /EXPORT: option can appear too many times, processing in fastpath.
  ParsedDirectives directives = parser.parseDirectives(s);

  for (StringRef e : directives.exports) {
    // If a common header file contains dllexported function
    // declarations, many object files may end up with having the
    // same /EXPORT options. In order to save cost of parsing them,
    // we dedup them first.
    if (!file->symtab.directivesExports.insert(e).second)
      continue;

    Export exp = parseExport(e);
    if (ctx.config.machine == I386 && ctx.config.mingw) {
      if (!isDecorated(exp.name))
        exp.name = saver().save("_" + exp.name);
      if (!exp.extName.empty() && !isDecorated(exp.extName))
        exp.extName = saver().save("_" + exp.extName);
    }
    exp.source = ExportSource::Directives;
    file->symtab.exports.push_back(exp);
  }

  // Handle /include: in bulk.
  for (StringRef inc : directives.includes)
    file->symtab.addGCRoot(inc);

  // Handle /exclude-symbols: in bulk.
  for (StringRef e : directives.excludes) {
    SmallVector<StringRef, 2> vec;
    e.split(vec, ',');
    for (StringRef sym : vec)
      excludedSymbols.insert(file->symtab.mangle(sym));
  }

  // https://docs.microsoft.com/en-us/cpp/preprocessor/comment-c-cpp?view=msvc-160
  for (auto *arg : directives.args) {
    switch (arg->getOption().getID()) {
    case OPT_aligncomm:
      parseAligncomm(arg->getValue());
      break;
    case OPT_alternatename:
      parseAlternateName(arg->getValue());
      break;
    case OPT_defaultlib:
      if (std::optional<StringRef> path = findLibIfNew(arg->getValue()))
        enqueuePath(*path, false, false);
      break;
    case OPT_entry:
      if (!arg->getValue()[0])
        Fatal(ctx) << "missing entry point symbol name";
      ctx.forEachSymtab([&](SymbolTable &symtab) {
        symtab.entry = symtab.addGCRoot(symtab.mangle(arg->getValue()), true);
      });
      break;
    case OPT_failifmismatch:
      checkFailIfMismatch(arg->getValue(), file);
      break;
    case OPT_incl:
      file->symtab.addGCRoot(arg->getValue());
      break;
    case OPT_manifestdependency:
      ctx.config.manifestDependencies.insert(arg->getValue());
      break;
    case OPT_merge:
      parseMerge(arg->getValue());
      break;
    case OPT_nodefaultlib:
      ctx.config.noDefaultLibs.insert(findLib(arg->getValue()).lower());
      break;
    case OPT_release:
      ctx.config.writeCheckSum = true;
      break;
    case OPT_section:
      parseSection(arg->getValue());
      break;
    case OPT_stack:
      parseNumbers(arg->getValue(), &ctx.config.stackReserve,
                   &ctx.config.stackCommit);
      break;
    case OPT_subsystem: {
      bool gotVersion = false;
      parseSubsystem(arg->getValue(), &ctx.config.subsystem,
                     &ctx.config.majorSubsystemVersion,
                     &ctx.config.minorSubsystemVersion, &gotVersion);
      if (gotVersion) {
        ctx.config.majorOSVersion = ctx.config.majorSubsystemVersion;
        ctx.config.minorOSVersion = ctx.config.minorSubsystemVersion;
      }
      break;
    }
    // Only add flags here that link.exe accepts in
    // `#pragma comment(linker, "/flag")`-generated sections.
    case OPT_editandcontinue:
    case OPT_guardsym:
    case OPT_throwingnew:
    case OPT_inferasanlibs:
    case OPT_inferasanlibs_no:
      break;
    default:
      Err(ctx) << arg->getSpelling() << " is not allowed in .drectve ("
               << toString(file) << ")";
    }
  }
}

// Find file from search paths. You can omit ".obj", this function takes
// care of that. Note that the returned path is not guaranteed to exist.
StringRef LinkerDriver::findFile(StringRef filename) {
  auto getFilename = [this](StringRef filename) -> StringRef {
    if (ctx.config.vfs)
      if (auto statOrErr = ctx.config.vfs->status(filename))
        return saver().save(statOrErr->getName());
    return filename;
  };

  if (sys::path::is_absolute(filename))
    return getFilename(filename);
  bool hasExt = filename.contains('.');
  for (StringRef dir : searchPaths) {
    SmallString<128> path = dir;
    sys::path::append(path, filename);
    path = SmallString<128>{getFilename(path.str())};
    if (sys::fs::exists(path.str()))
      return saver().save(path.str());
    if (!hasExt) {
      path.append(".obj");
      path = SmallString<128>{getFilename(path.str())};
      if (sys::fs::exists(path.str()))
        return saver().save(path.str());
    }
  }
  return filename;
}

static std::optional<sys::fs::UniqueID> getUniqueID(StringRef path) {
  sys::fs::UniqueID ret;
  if (sys::fs::getUniqueID(path, ret))
    return std::nullopt;
  return ret;
}

// Resolves a file path. This never returns the same path
// (in that case, it returns std::nullopt).
std::optional<StringRef> LinkerDriver::findFileIfNew(StringRef filename) {
  StringRef path = findFile(filename);

  if (std::optional<sys::fs::UniqueID> id = getUniqueID(path)) {
    bool seen = !visitedFiles.insert(*id).second;
    if (seen)
      return std::nullopt;
  }

  if (path.ends_with_insensitive(".lib"))
    visitedLibs.insert(std::string(sys::path::filename(path).lower()));
  return path;
}

// MinGW specific. If an embedded directive specified to link to
// foo.lib, but it isn't found, try libfoo.a instead.
StringRef LinkerDriver::findLibMinGW(StringRef filename) {
  if (filename.contains('/') || filename.contains('\\'))
    return filename;

  SmallString<128> s = filename;
  sys::path::replace_extension(s, ".a");
  StringRef libName = saver().save("lib" + s.str());
  return findFile(libName);
}

// Find library file from search path.
StringRef LinkerDriver::findLib(StringRef filename) {
  // Add ".lib" to Filename if that has no file extension.
  bool hasExt = filename.contains('.');
  if (!hasExt)
    filename = saver().save(filename + ".lib");
  StringRef ret = findFile(filename);
  // For MinGW, if the find above didn't turn up anything, try
  // looking for a MinGW formatted library name.
  if (ctx.config.mingw && ret == filename)
    return findLibMinGW(filename);
  return ret;
}

// Resolves a library path. /nodefaultlib options are taken into
// consideration. This never returns the same path (in that case,
// it returns std::nullopt).
std::optional<StringRef> LinkerDriver::findLibIfNew(StringRef filename) {
  if (ctx.config.noDefaultLibAll)
    return std::nullopt;
  if (!visitedLibs.insert(filename.lower()).second)
    return std::nullopt;

  StringRef path = findLib(filename);
  if (ctx.config.noDefaultLibs.count(path.lower()))
    return std::nullopt;

  if (std::optional<sys::fs::UniqueID> id = getUniqueID(path))
    if (!visitedFiles.insert(*id).second)
      return std::nullopt;
  return path;
}

void LinkerDriver::setMachine(MachineTypes machine) {
  assert(ctx.config.machine == IMAGE_FILE_MACHINE_UNKNOWN);
  assert(machine != IMAGE_FILE_MACHINE_UNKNOWN);

  ctx.config.machine = machine;

  if (machine != ARM64X) {
    ctx.symtab.machine = machine;
    if (machine == ARM64EC)
      ctx.symtabEC = &ctx.symtab;
  } else {
    ctx.symtab.machine = ARM64;
    ctx.hybridSymtab.emplace(ctx, ARM64EC);
    ctx.symtabEC = &*ctx.hybridSymtab;
  }

  addWinSysRootLibSearchPaths();
}

void LinkerDriver::detectWinSysRoot(const opt::InputArgList &Args) {
  IntrusiveRefCntPtr<vfs::FileSystem> VFS = vfs::getRealFileSystem();

  // Check the command line first, that's the user explicitly telling us what to
  // use. Check the environment next, in case we're being invoked from a VS
  // command prompt. Failing that, just try to find the newest Visual Studio
  // version we can and use its default VC toolchain.
  std::optional<StringRef> VCToolsDir, VCToolsVersion, WinSysRoot;
  if (auto *A = Args.getLastArg(OPT_vctoolsdir))
    VCToolsDir = A->getValue();
  if (auto *A = Args.getLastArg(OPT_vctoolsversion))
    VCToolsVersion = A->getValue();
  if (auto *A = Args.getLastArg(OPT_winsysroot))
    WinSysRoot = A->getValue();
  if (!findVCToolChainViaCommandLine(*VFS, VCToolsDir, VCToolsVersion,
                                     WinSysRoot, vcToolChainPath, vsLayout) &&
      (Args.hasArg(OPT_lldignoreenv) ||
       !findVCToolChainViaEnvironment(*VFS, vcToolChainPath, vsLayout)) &&
      !findVCToolChainViaSetupConfig(*VFS, {}, vcToolChainPath, vsLayout) &&
      !findVCToolChainViaRegistry(vcToolChainPath, vsLayout))
    return;

  // If the VC environment hasn't been configured (perhaps because the user did
  // not run vcvarsall), try to build a consistent link environment.  If the
  // environment variable is set however, assume the user knows what they're
  // doing. If the user passes /vctoolsdir or /winsdkdir, trust that over env
  // vars.
  if (const auto *A = Args.getLastArg(OPT_diasdkdir, OPT_winsysroot)) {
    diaPath = A->getValue();
    if (A->getOption().getID() == OPT_winsysroot)
      path::append(diaPath, "DIA SDK");
  }
  useWinSysRootLibPath = Args.hasArg(OPT_lldignoreenv) ||
                         !Process::GetEnv("LIB") ||
                         Args.getLastArg(OPT_vctoolsdir, OPT_winsysroot);
  if (Args.hasArg(OPT_lldignoreenv) || !Process::GetEnv("LIB") ||
      Args.getLastArg(OPT_winsdkdir, OPT_winsysroot)) {
    std::optional<StringRef> WinSdkDir, WinSdkVersion;
    if (auto *A = Args.getLastArg(OPT_winsdkdir))
      WinSdkDir = A->getValue();
    if (auto *A = Args.getLastArg(OPT_winsdkversion))
      WinSdkVersion = A->getValue();

    if (useUniversalCRT(vsLayout, vcToolChainPath, getArch(), *VFS)) {
      std::string UniversalCRTSdkPath;
      std::string UCRTVersion;
      if (getUniversalCRTSdkDir(*VFS, WinSdkDir, WinSdkVersion, WinSysRoot,
                                UniversalCRTSdkPath, UCRTVersion)) {
        universalCRTLibPath = UniversalCRTSdkPath;
        path::append(universalCRTLibPath, "Lib", UCRTVersion, "ucrt");
      }
    }

    std::string sdkPath;
    std::string windowsSDKIncludeVersion;
    std::string windowsSDKLibVersion;
    if (getWindowsSDKDir(*VFS, WinSdkDir, WinSdkVersion, WinSysRoot, sdkPath,
                         sdkMajor, windowsSDKIncludeVersion,
                         windowsSDKLibVersion)) {
      windowsSdkLibPath = sdkPath;
      path::append(windowsSdkLibPath, "Lib");
      if (sdkMajor >= 8)
        path::append(windowsSdkLibPath, windowsSDKLibVersion, "um");
    }
  }
}

void LinkerDriver::addClangLibSearchPaths(const std::string &argv0) {
  std::string lldBinary = sys::fs::getMainExecutable(argv0.c_str(), nullptr);
  SmallString<128> binDir(lldBinary);
  sys::path::remove_filename(binDir);                 // remove lld-link.exe
  StringRef rootDir = sys::path::parent_path(binDir); // remove 'bin'

  SmallString<128> libDir(rootDir);
  sys::path::append(libDir, "lib");

  // Add the resource dir library path
  SmallString<128> runtimeLibDir(rootDir);
  sys::path::append(runtimeLibDir, "lib", "clang",
                    std::to_string(LLVM_VERSION_MAJOR), "lib");
  // Resource dir + osname, which is hardcoded to windows since we are in the
  // COFF driver.
  SmallString<128> runtimeLibDirWithOS(runtimeLibDir);
  sys::path::append(runtimeLibDirWithOS, "windows");

  searchPaths.push_back(saver().save(runtimeLibDirWithOS.str()));
  searchPaths.push_back(saver().save(runtimeLibDir.str()));
  searchPaths.push_back(saver().save(libDir.str()));
}

void LinkerDriver::addWinSysRootLibSearchPaths() {
  if (!diaPath.empty()) {
    // The DIA SDK always uses the legacy vc arch, even in new MSVC versions.
    path::append(diaPath, "lib", archToLegacyVCArch(getArch()));
    searchPaths.push_back(saver().save(diaPath.str()));
  }
  if (useWinSysRootLibPath) {
    searchPaths.push_back(saver().save(getSubDirectoryPath(
        SubDirectoryType::Lib, vsLayout, vcToolChainPath, getArch())));
    searchPaths.push_back(saver().save(
        getSubDirectoryPath(SubDirectoryType::Lib, vsLayout, vcToolChainPath,
                            getArch(), "atlmfc")));
  }
  if (!universalCRTLibPath.empty()) {
    StringRef ArchName = archToWindowsSDKArch(getArch());
    if (!ArchName.empty()) {
      path::append(universalCRTLibPath, ArchName);
      searchPaths.push_back(saver().save(universalCRTLibPath.str()));
    }
  }
  if (!windowsSdkLibPath.empty()) {
    std::string path;
    if (appendArchToWindowsSDKLibPath(sdkMajor, windowsSdkLibPath, getArch(),
                                      path))
      searchPaths.push_back(saver().save(path));
  }
}

// Parses LIB environment which contains a list of search paths.
void LinkerDriver::addLibSearchPaths() {
  std::optional<std::string> envOpt = Process::GetEnv("LIB");
  if (!envOpt)
    return;
  StringRef env = saver().save(*envOpt);
  while (!env.empty()) {
    StringRef path;
    std::tie(path, env) = env.split(';');
    searchPaths.push_back(path);
  }
}

uint64_t LinkerDriver::getDefaultImageBase() {
  if (ctx.config.is64())
    return ctx.config.dll ? 0x180000000 : 0x140000000;
  return ctx.config.dll ? 0x10000000 : 0x400000;
}

static std::string rewritePath(StringRef s) {
  if (fs::exists(s))
    return relativeToRoot(s);
  return std::string(s);
}

// Reconstructs command line arguments so that so that you can re-run
// the same command with the same inputs. This is for --reproduce.
static std::string createResponseFile(const opt::InputArgList &args,
                                      ArrayRef<StringRef> searchPaths) {
  SmallString<0> data;
  raw_svector_ostream os(data);

  for (auto *arg : args) {
    switch (arg->getOption().getID()) {
    case OPT_linkrepro:
    case OPT_reproduce:
    case OPT_libpath:
    case OPT_winsysroot:
      break;
    case OPT_INPUT:
      os << quote(rewritePath(arg->getValue())) << "\n";
      break;
    case OPT_wholearchive_file:
      os << arg->getSpelling() << quote(rewritePath(arg->getValue())) << "\n";
      break;
    case OPT_call_graph_ordering_file:
    case OPT_deffile:
    case OPT_manifestinput:
    case OPT_natvis:
      os << arg->getSpelling() << quote(rewritePath(arg->getValue())) << '\n';
      break;
    case OPT_order: {
      StringRef orderFile = arg->getValue();
      orderFile.consume_front("@");
      os << arg->getSpelling() << '@' << quote(rewritePath(orderFile)) << '\n';
      break;
    }
    case OPT_pdbstream: {
      const std::pair<StringRef, StringRef> nameFile =
          StringRef(arg->getValue()).split("=");
      os << arg->getSpelling() << nameFile.first << '='
         << quote(rewritePath(nameFile.second)) << '\n';
      break;
    }
    case OPT_implib:
    case OPT_manifestfile:
    case OPT_pdb:
    case OPT_pdbstripped:
    case OPT_out:
      os << arg->getSpelling() << sys::path::filename(arg->getValue()) << "\n";
      break;
    default:
      os << toString(*arg) << "\n";
    }
  }

  for (StringRef path : searchPaths) {
    std::string relPath = relativeToRoot(path);
    os << "/libpath:" << quote(relPath) << "\n";
  }

  return std::string(data);
}

static unsigned parseDebugTypes(COFFLinkerContext &ctx,
                                const opt::InputArgList &args) {
  unsigned debugTypes = static_cast<unsigned>(DebugType::None);

  if (auto *a = args.getLastArg(OPT_debugtype)) {
    SmallVector<StringRef, 3> types;
    StringRef(a->getValue())
        .split(types, ',', /*MaxSplit=*/-1, /*KeepEmpty=*/false);

    for (StringRef type : types) {
      unsigned v = StringSwitch<unsigned>(type.lower())
                       .Case("cv", static_cast<unsigned>(DebugType::CV))
                       .Case("pdata", static_cast<unsigned>(DebugType::PData))
                       .Case("fixup", static_cast<unsigned>(DebugType::Fixup))
                       .Default(0);
      if (v == 0) {
        Warn(ctx) << "/debugtype: unknown option '" << type << "'";
        continue;
      }
      debugTypes |= v;
    }
    return debugTypes;
  }

  // Default debug types
  debugTypes = static_cast<unsigned>(DebugType::CV);
  if (args.hasArg(OPT_driver))
    debugTypes |= static_cast<unsigned>(DebugType::PData);
  if (args.hasArg(OPT_profile))
    debugTypes |= static_cast<unsigned>(DebugType::Fixup);

  return debugTypes;
}

std::string LinkerDriver::getMapFile(const opt::InputArgList &args,
                                     opt::OptSpecifier os,
                                     opt::OptSpecifier osFile) {
  auto *arg = args.getLastArg(os, osFile);
  if (!arg)
    return "";
  if (arg->getOption().getID() == osFile.getID())
    return arg->getValue();

  assert(arg->getOption().getID() == os.getID());
  StringRef outFile = ctx.config.outputFile;
  return (outFile.substr(0, outFile.rfind('.')) + ".map").str();
}

std::string LinkerDriver::getImplibPath() {
  if (!ctx.config.implib.empty())
    return std::string(ctx.config.implib);
  SmallString<128> out = StringRef(ctx.config.outputFile);
  sys::path::replace_extension(out, ".lib");
  return std::string(out);
}

// The import name is calculated as follows:
//
//        | LIBRARY w/ ext |   LIBRARY w/o ext   | no LIBRARY
//   -----+----------------+---------------------+------------------
//   LINK | {value}        | {value}.{.dll/.exe} | {output name}
//    LIB | {value}        | {value}.dll         | {output name}.dll
//
std::string LinkerDriver::getImportName(bool asLib) {
  SmallString<128> out;

  if (ctx.config.importName.empty()) {
    out.assign(sys::path::filename(ctx.config.outputFile));
    if (asLib)
      sys::path::replace_extension(out, ".dll");
  } else {
    out.assign(ctx.config.importName);
    if (!sys::path::has_extension(out))
      sys::path::replace_extension(out,
                                   (ctx.config.dll || asLib) ? ".dll" : ".exe");
  }

  return std::string(out);
}

void LinkerDriver::createImportLibrary(bool asLib) {
  llvm::TimeTraceScope timeScope("Create import library");
  std::vector<COFFShortExport> exports, nativeExports;

  auto getExports = [](SymbolTable &symtab,
                       std::vector<COFFShortExport> &exports) {
    for (Export &e1 : symtab.exports) {
      COFFShortExport e2;
      e2.Name = std::string(e1.name);
      e2.SymbolName = std::string(e1.symbolName);
      e2.ExtName = std::string(e1.extName);
      e2.ExportAs = std::string(e1.exportAs);
      e2.ImportName = std::string(e1.importName);
      e2.Ordinal = e1.ordinal;
      e2.Noname = e1.noname;
      e2.Data = e1.data;
      e2.Private = e1.isPrivate;
      e2.Constant = e1.constant;
      exports.push_back(e2);
    }
  };

  if (ctx.hybridSymtab) {
    getExports(ctx.symtab, nativeExports);
    getExports(*ctx.hybridSymtab, exports);
  } else {
    getExports(ctx.symtab, exports);
  }

  std::string libName = getImportName(asLib);
  std::string path = getImplibPath();

  if (!ctx.config.incremental) {
    checkError(writeImportLibrary(libName, path, exports, ctx.config.machine,
                                  ctx.config.mingw, nativeExports));
    return;
  }

  // If the import library already exists, replace it only if the contents
  // have changed.
  ErrorOr<std::unique_ptr<MemoryBuffer>> oldBuf = MemoryBuffer::getFile(
      path, /*IsText=*/false, /*RequiresNullTerminator=*/false);
  if (!oldBuf) {
    checkError(writeImportLibrary(libName, path, exports, ctx.config.machine,
                                  ctx.config.mingw, nativeExports));
    return;
  }

  SmallString<128> tmpName;
  if (std::error_code ec =
          sys::fs::createUniqueFile(path + ".tmp-%%%%%%%%.lib", tmpName))
    Fatal(ctx) << "cannot create temporary file for import library " << path
               << ": " << ec.message();

  if (Error e =
          writeImportLibrary(libName, tmpName, exports, ctx.config.machine,
                             ctx.config.mingw, nativeExports)) {
    checkError(std::move(e));
    return;
  }

  std::unique_ptr<MemoryBuffer> newBuf = check(MemoryBuffer::getFile(
      tmpName, /*IsText=*/false, /*RequiresNullTerminator=*/false));
  if ((*oldBuf)->getBuffer() != newBuf->getBuffer()) {
    oldBuf->reset();
    checkError(errorCodeToError(sys::fs::rename(tmpName, path)));
  } else {
    sys::fs::remove(tmpName);
  }
}

<<<<<<< HEAD
// <COFF_LARGE_EXPORTS>
static const char LargeImportFileSignature[8] = {'!', '<', 'l', 'i', 'm', 'p', '>', '\n'}; // !<limp>\n

void LinkerDriver::createLargeImportLibrary(bool asLib) {
  llvm::TimeTraceScope timeScope("Create large import library");

  std::string libName = path::filename(getImportName(asLib)).str();
  BumpPtrAllocator localAllocator;
  std::vector<NewArchiveMember> importMembers;

  // Generate large import archive members for each export we have
  for (Export &exp : ctx.config.exports) {

    // Skip over private and constant exports
    if (exp.isPrivate || exp.constant) continue;

    size_t totalImportSize = sizeof(COFFLargeImportHeader) + exp.name.size() + (ctx.config.forceNoDllNameInLib ? 0 : libName.size());
    char *importBufferStart = localAllocator.Allocate<char>(totalImportSize);

    auto *hdr = reinterpret_cast<COFFLargeImportHeader *>(importBufferStart);
    memcpy(hdr->Signature, LargeImportFileSignature, sizeof(hdr->Signature));
    hdr->Machine = ctx.config.machine;
    hdr->Version = 1;
    hdr->Type = exp.data ? LARGE_LOADER_IMPORT_TYPE_DATA : LARGE_LOADER_IMPORT_TYPE_CODE;
    hdr->Flags = LARGE_LOADER_IMPORT_FLAGS_NONE;
    hdr->SizeOfSymbolName = exp.name.size();
    hdr->SizeOfDllNameHint = ctx.config.forceNoDllNameInLib ? 0 : libName.size();

    memcpy(importBufferStart + sizeof(COFFLargeImportHeader), exp.name.data(), exp.name.size());
    memcpy(importBufferStart + sizeof(COFFLargeImportHeader) + exp.name.size(), libName.data(), ctx.config.forceNoDllNameInLib ? 0 : libName.size());

    importMembers.push_back(NewArchiveMember(MemoryBufferRef(StringRef(importBufferStart, totalImportSize), libName)));
  }

  std::string path = getImplibPath();
  if (!ctx.config.incremental) {
    checkError(writeArchive(path, importMembers, SymtabWritingMode::NormalSymtab, Archive::K_COFF, true, false));
    return;
  }

  // If the import library already exists, replace it only if the contents
  // have changed.
  ErrorOr<std::unique_ptr<MemoryBuffer>> oldBuf = MemoryBuffer::getFile(path, /*IsText=*/false, /*RequiresNullTerminator=*/false);
  if (!oldBuf) {
    checkError(writeArchive(path, importMembers, SymtabWritingMode::NormalSymtab, Archive::K_COFF, true, false));
    return;
  }

  SmallString<128> tmpName;
  if (std::error_code ec = sys::fs::createUniqueFile(path + ".tmp-%%%%%%%%.lib", tmpName))
    fatal("cannot create temporary file for import library " + path + ": " + ec.message());

  if (Error e = writeArchive(tmpName, importMembers, SymtabWritingMode::NormalSymtab, Archive::K_COFF, true, false)) {
    checkError(std::move(e));
    return;
  }

  std::unique_ptr<MemoryBuffer> newBuf = check(MemoryBuffer::getFile(tmpName, /*IsText=*/false, /*RequiresNullTerminator=*/false));
  if ((*oldBuf)->getBuffer() != newBuf->getBuffer()) {
    oldBuf->reset();
    checkError(errorCodeToError(sys::fs::rename(tmpName, path)));
  } else {
    sys::fs::remove(tmpName);
  }
}
// </COFF_LARGE_EXPORTS>

void LinkerDriver::parseModuleDefs(StringRef path) {
  llvm::TimeTraceScope timeScope("Parse def file");
  std::unique_ptr<MemoryBuffer> mb =
      CHECK(MemoryBuffer::getFile(path, /*IsText=*/false,
                                  /*RequiresNullTerminator=*/false,
                                  /*IsVolatile=*/true),
            "could not open " + path);
  COFFModuleDefinition m = check(parseCOFFModuleDefinition(
      mb->getMemBufferRef(), ctx.config.machine, ctx.config.mingw));

  // Include in /reproduce: output if applicable.
  ctx.driver.takeBuffer(std::move(mb));

  if (ctx.config.outputFile.empty())
    ctx.config.outputFile = std::string(saver().save(m.OutputFile));
  ctx.config.importName = std::string(saver().save(m.ImportName));
  if (m.ImageBase)
    ctx.config.imageBase = m.ImageBase;
  if (m.StackReserve)
    ctx.config.stackReserve = m.StackReserve;
  if (m.StackCommit)
    ctx.config.stackCommit = m.StackCommit;
  if (m.HeapReserve)
    ctx.config.heapReserve = m.HeapReserve;
  if (m.HeapCommit)
    ctx.config.heapCommit = m.HeapCommit;
  if (m.MajorImageVersion)
    ctx.config.majorImageVersion = m.MajorImageVersion;
  if (m.MinorImageVersion)
    ctx.config.minorImageVersion = m.MinorImageVersion;
  if (m.MajorOSVersion)
    ctx.config.majorOSVersion = m.MajorOSVersion;
  if (m.MinorOSVersion)
    ctx.config.minorOSVersion = m.MinorOSVersion;

  for (COFFShortExport e1 : m.Exports) {
    Export e2;
    // Renamed exports are parsed and set as "ExtName = Name". If Name has
    // the form "OtherDll.Func", it shouldn't be a normal exported
    // function but a forward to another DLL instead. This is supported
    // by both MS and GNU linkers.
    if (!e1.ExtName.empty() && e1.ExtName != e1.Name &&
        StringRef(e1.Name).contains('.')) {
      e2.name = saver().save(e1.ExtName);
      e2.forwardTo = saver().save(e1.Name);
    } else {
      e2.name = saver().save(e1.Name);
      e2.extName = saver().save(e1.ExtName);
    }
    e2.exportAs = saver().save(e1.ExportAs);
    e2.importName = saver().save(e1.ImportName);
    e2.ordinal = e1.Ordinal;
    e2.noname = e1.Noname;
    e2.data = e1.Data;
    e2.isPrivate = e1.Private;
    e2.constant = e1.Constant;
    e2.source = ExportSource::ModuleDefinition;
    ctx.config.exports.push_back(e2);
  }
}

=======
>>>>>>> b2659ca4
void LinkerDriver::enqueueTask(std::function<void()> task) {
  taskQueue.push_back(std::move(task));
}

bool LinkerDriver::run() {
  llvm::TimeTraceScope timeScope("Read input files");
  ScopedTimer t(ctx.inputFileTimer);

  bool didWork = !taskQueue.empty();
  while (!taskQueue.empty()) {
    taskQueue.front()();
    taskQueue.pop_front();
  }
  return didWork;
}

// Parse an /order file. If an option is given, the linker places
// COMDAT sections in the same order as their names appear in the
// given file.
void LinkerDriver::parseOrderFile(StringRef arg) {
  // For some reason, the MSVC linker requires a filename to be
  // preceded by "@".
  if (!arg.starts_with("@")) {
    Err(ctx) << "malformed /order option: '@' missing";
    return;
  }

  // Get a list of all comdat sections for error checking.
  DenseSet<StringRef> set;
  for (Chunk *c : ctx.driver.getChunks())
    if (auto *sec = dyn_cast<SectionChunk>(c))
      if (sec->sym)
        set.insert(sec->sym->getName());

  // Open a file.
  StringRef path = arg.substr(1);
  std::unique_ptr<MemoryBuffer> mb =
      CHECK(MemoryBuffer::getFile(path, /*IsText=*/false,
                                  /*RequiresNullTerminator=*/false,
                                  /*IsVolatile=*/true),
            "could not open " + path);

  // Parse a file. An order file contains one symbol per line.
  // All symbols that were not present in a given order file are
  // considered to have the lowest priority 0 and are placed at
  // end of an output section.
  for (StringRef arg : args::getLines(mb->getMemBufferRef())) {
    std::string s(arg);
    if (ctx.config.machine == I386 && !isDecorated(s))
      s = "_" + s;

    if (set.count(s) == 0) {
      if (ctx.config.warnMissingOrderSymbol)
        Warn(ctx) << "/order:" << arg << ": missing symbol: " << s
                  << " [LNK4037]";
    } else
      ctx.config.order[s] = INT_MIN + ctx.config.order.size();
  }

  // Include in /reproduce: output if applicable.
  ctx.driver.takeBuffer(std::move(mb));
}

void LinkerDriver::parseCallGraphFile(StringRef path) {
  std::unique_ptr<MemoryBuffer> mb =
      CHECK(MemoryBuffer::getFile(path, /*IsText=*/false,
                                  /*RequiresNullTerminator=*/false,
                                  /*IsVolatile=*/true),
            "could not open " + path);

  // Build a map from symbol name to section.
  DenseMap<StringRef, Symbol *> map;
  for (ObjFile *file : ctx.objFileInstances)
    for (Symbol *sym : file->getSymbols())
      if (sym)
        map[sym->getName()] = sym;

  auto findSection = [&](StringRef name) -> SectionChunk * {
    Symbol *sym = map.lookup(name);
    if (!sym) {
      if (ctx.config.warnMissingOrderSymbol)
        Warn(ctx) << path << ": no such symbol: " << name;
      return nullptr;
    }

    if (DefinedCOFF *dr = dyn_cast_or_null<DefinedCOFF>(sym))
      return dyn_cast_or_null<SectionChunk>(dr->getChunk());
    return nullptr;
  };

  for (StringRef line : args::getLines(*mb)) {
    SmallVector<StringRef, 3> fields;
    line.split(fields, ' ');
    uint64_t count;

    if (fields.size() != 3 || !to_integer(fields[2], count)) {
      Err(ctx) << path << ": parse error";
      return;
    }

    if (SectionChunk *from = findSection(fields[0]))
      if (SectionChunk *to = findSection(fields[1]))
        ctx.config.callGraphProfile[{from, to}] += count;
  }

  // Include in /reproduce: output if applicable.
  ctx.driver.takeBuffer(std::move(mb));
}

static void readCallGraphsFromObjectFiles(COFFLinkerContext &ctx) {
  for (ObjFile *obj : ctx.objFileInstances) {
    if (obj->callgraphSec) {
      ArrayRef<uint8_t> contents;
      cantFail(
          obj->getCOFFObj()->getSectionContents(obj->callgraphSec, contents));
      BinaryStreamReader reader(contents, llvm::endianness::little);
      while (!reader.empty()) {
        uint32_t fromIndex, toIndex;
        uint64_t count;
        if (Error err = reader.readInteger(fromIndex))
          Fatal(ctx) << toString(obj) << ": Expected 32-bit integer";
        if (Error err = reader.readInteger(toIndex))
          Fatal(ctx) << toString(obj) << ": Expected 32-bit integer";
        if (Error err = reader.readInteger(count))
          Fatal(ctx) << toString(obj) << ": Expected 64-bit integer";
        auto *fromSym = dyn_cast_or_null<Defined>(obj->getSymbol(fromIndex));
        auto *toSym = dyn_cast_or_null<Defined>(obj->getSymbol(toIndex));
        if (!fromSym || !toSym)
          continue;
        auto *from = dyn_cast_or_null<SectionChunk>(fromSym->getChunk());
        auto *to = dyn_cast_or_null<SectionChunk>(toSym->getChunk());
        if (from && to)
          ctx.config.callGraphProfile[{from, to}] += count;
      }
    }
  }
}

static void markAddrsig(Symbol *s) {
  if (auto *d = dyn_cast_or_null<Defined>(s))
    if (SectionChunk *c = dyn_cast_or_null<SectionChunk>(d->getChunk()))
      c->keepUnique = true;
}

static void findKeepUniqueSections(COFFLinkerContext &ctx) {
  llvm::TimeTraceScope timeScope("Find keep unique sections");

  // Exported symbols could be address-significant in other executables or DSOs,
  // so we conservatively mark them as address-significant.
  ctx.forEachSymtab([](SymbolTable &symtab) {
    for (Export &r : symtab.exports)
      markAddrsig(r.sym);
  });

  // Visit the address-significance table in each object file and mark each
  // referenced symbol as address-significant.
  for (ObjFile *obj : ctx.objFileInstances) {
    ArrayRef<Symbol *> syms = obj->getSymbols();
    if (obj->addrsigSec) {
      ArrayRef<uint8_t> contents;
      cantFail(
          obj->getCOFFObj()->getSectionContents(obj->addrsigSec, contents));
      const uint8_t *cur = contents.begin();
      while (cur != contents.end()) {
        unsigned size;
        const char *err = nullptr;
        uint64_t symIndex = decodeULEB128(cur, &size, contents.end(), &err);
        if (err)
          Fatal(ctx) << toString(obj)
                     << ": could not decode addrsig section: " << err;
        if (symIndex >= syms.size())
          Fatal(ctx) << toString(obj)
                     << ": invalid symbol index in addrsig section";
        markAddrsig(syms[symIndex]);
        cur += size;
      }
    } else {
      // If an object file does not have an address-significance table,
      // conservatively mark all of its symbols as address-significant.
      for (Symbol *s : syms)
        markAddrsig(s);
    }
  }
}

// link.exe replaces each %foo% in altPath with the contents of environment
// variable foo, and adds the two magic env vars _PDB (expands to the basename
// of pdb's output path) and _EXT (expands to the extension of the output
// binary).
// lld only supports %_PDB% and %_EXT% and warns on references to all other env
// vars.
void LinkerDriver::parsePDBAltPath() {
  SmallString<128> buf;
  StringRef pdbBasename =
      sys::path::filename(ctx.config.pdbPath, sys::path::Style::windows);
  StringRef binaryExtension =
      sys::path::extension(ctx.config.outputFile, sys::path::Style::windows);
  if (!binaryExtension.empty())
    binaryExtension = binaryExtension.substr(1); // %_EXT% does not include '.'.

  // Invariant:
  //   +--------- cursor ('a...' might be the empty string).
  //   |   +----- firstMark
  //   |   |   +- secondMark
  //   v   v   v
  //   a...%...%...
  size_t cursor = 0;
  while (cursor < ctx.config.pdbAltPath.size()) {
    size_t firstMark, secondMark;
    if ((firstMark = ctx.config.pdbAltPath.find('%', cursor)) ==
            StringRef::npos ||
        (secondMark = ctx.config.pdbAltPath.find('%', firstMark + 1)) ==
            StringRef::npos) {
      // Didn't find another full fragment, treat rest of string as literal.
      buf.append(ctx.config.pdbAltPath.substr(cursor));
      break;
    }

    // Found a full fragment. Append text in front of first %, and interpret
    // text between first and second % as variable name.
    buf.append(ctx.config.pdbAltPath.substr(cursor, firstMark - cursor));
    StringRef var =
        ctx.config.pdbAltPath.substr(firstMark, secondMark - firstMark + 1);
    if (var.equals_insensitive("%_pdb%"))
      buf.append(pdbBasename);
    else if (var.equals_insensitive("%_ext%"))
      buf.append(binaryExtension);
    else {
      Warn(ctx) << "only %_PDB% and %_EXT% supported in /pdbaltpath:, keeping "
                << var << " as literal";
      buf.append(var);
    }

    cursor = secondMark + 1;
  }

  ctx.config.pdbAltPath = buf;
}

/// Convert resource files and potentially merge input resource object
/// trees into one resource tree.
/// Call after ObjFile::Instances is complete.
void LinkerDriver::convertResources() {
  llvm::TimeTraceScope timeScope("Convert resources");
  std::vector<ObjFile *> resourceObjFiles;

  for (ObjFile *f : ctx.objFileInstances) {
    if (f->isResourceObjFile())
      resourceObjFiles.push_back(f);
  }

  if (!ctx.config.mingw &&
      (resourceObjFiles.size() > 1 ||
       (resourceObjFiles.size() == 1 && !resources.empty()))) {
    Err(ctx) << (!resources.empty()
                     ? "internal .obj file created from .res files"
                     : toString(resourceObjFiles[1]))
             << ": more than one resource obj file not allowed, already got "
             << resourceObjFiles.front();
    return;
  }

  if (resources.empty() && resourceObjFiles.size() <= 1) {
    // No resources to convert, and max one resource object file in
    // the input. Keep that preconverted resource section as is.
    for (ObjFile *f : resourceObjFiles)
      f->includeResourceChunks();
    return;
  }
  ObjFile *f =
      ObjFile::create(ctx, convertResToCOFF(resources, resourceObjFiles));
  addFile(f);
  f->includeResourceChunks();
}

void LinkerDriver::maybeCreateECExportThunk(StringRef name, Symbol *&sym) {
  Defined *def;
  if (!sym)
    return;
  if (auto undef = dyn_cast<Undefined>(sym))
    def = undef->getDefinedWeakAlias();
  else
    def = dyn_cast<Defined>(sym);
  if (!def)
    return;

  if (def->getChunk()->getArm64ECRangeType() != chpe_range_type::Arm64EC)
    return;
  StringRef expName;
  if (auto mangledName = getArm64ECMangledFunctionName(name))
    expName = saver().save("EXP+" + *mangledName);
  else
    expName = saver().save("EXP+" + name);
  sym = ctx.symtabEC->addGCRoot(expName);
  if (auto undef = dyn_cast<Undefined>(sym)) {
    if (!undef->getWeakAlias()) {
      auto thunk = make<ECExportThunkChunk>(def);
      replaceSymbol<DefinedSynthetic>(undef, undef->getName(), thunk);
    }
  }
}

void LinkerDriver::createECExportThunks() {
  // Check if EXP+ symbols have corresponding $hp_target symbols and use them
  // to create export thunks when available.
  for (Symbol *s : ctx.symtabEC->expSymbols) {
    if (!s->isUsedInRegularObj)
      continue;
    assert(s->getName().starts_with("EXP+"));
    std::string targetName =
        (s->getName().substr(strlen("EXP+")) + "$hp_target").str();
    Symbol *sym = ctx.symtabEC->find(targetName);
    if (!sym)
      continue;
    Defined *targetSym;
    if (auto undef = dyn_cast<Undefined>(sym))
      targetSym = undef->getDefinedWeakAlias();
    else
      targetSym = dyn_cast<Defined>(sym);
    if (!targetSym)
      continue;

    auto *undef = dyn_cast<Undefined>(s);
    if (undef && !undef->getWeakAlias()) {
      auto thunk = make<ECExportThunkChunk>(targetSym);
      replaceSymbol<DefinedSynthetic>(undef, undef->getName(), thunk);
    }
    if (!targetSym->isGCRoot) {
      targetSym->isGCRoot = true;
      ctx.config.gcroot.push_back(targetSym);
    }
  }

  if (ctx.symtabEC->entry)
    maybeCreateECExportThunk(ctx.symtabEC->entry->getName(),
                             ctx.symtabEC->entry);
  for (Export &e : ctx.symtabEC->exports) {
    if (!e.data)
      maybeCreateECExportThunk(e.extName.empty() ? e.name : e.extName, e.sym);
  }
}

void LinkerDriver::pullArm64ECIcallHelper() {
  if (!ctx.config.arm64ECIcallHelper)
    ctx.config.arm64ECIcallHelper =
        ctx.symtabEC->addGCRoot("__icall_helper_arm64ec");
}

// In MinGW, if no symbols are chosen to be exported, then all symbols are
// automatically exported by default. This behavior can be forced by the
// -export-all-symbols option, so that it happens even when exports are
// explicitly specified. The automatic behavior can be disabled using the
// -exclude-all-symbols option, so that lld-link behaves like link.exe rather
// than MinGW in the case that nothing is explicitly exported.
void LinkerDriver::maybeExportMinGWSymbols(const opt::InputArgList &args) {
  if (!args.hasArg(OPT_export_all_symbols)) {
    if (!ctx.config.dll)
      return;

    if (ctx.symtab.hadExplicitExports ||
        (ctx.hybridSymtab && ctx.hybridSymtab->hadExplicitExports))
      return;
    if (args.hasArg(OPT_exclude_all_symbols))
      return;
  }

  ctx.forEachSymtab([&](SymbolTable &symtab) {
    AutoExporter exporter(symtab, excludedSymbols);

    for (auto *arg : args.filtered(OPT_wholearchive_file))
      if (std::optional<StringRef> path = findFile(arg->getValue()))
        exporter.addWholeArchive(*path);

    for (auto *arg : args.filtered(OPT_exclude_symbols)) {
      SmallVector<StringRef, 2> vec;
      StringRef(arg->getValue()).split(vec, ',');
      for (StringRef sym : vec)
        exporter.addExcludedSymbol(symtab.mangle(sym));
    }

    symtab.forEachSymbol([&](Symbol *s) {
      auto *def = dyn_cast<Defined>(s);
      if (!exporter.shouldExport(def))
        return;

      if (!def->isGCRoot) {
        def->isGCRoot = true;
        ctx.config.gcroot.push_back(def);
      }

      Export e;
      e.name = def->getName();
      e.sym = def;
      if (Chunk *c = def->getChunk())
        if (!(c->getOutputCharacteristics() & IMAGE_SCN_MEM_EXECUTE))
          e.data = true;
      s->isUsedInRegularObj = true;
      symtab.exports.push_back(e);
    });
  });
}

// lld has a feature to create a tar file containing all input files as well as
// all command line options, so that other people can run lld again with exactly
// the same inputs. This feature is accessible via /linkrepro and /reproduce.
//
// /linkrepro and /reproduce are very similar, but /linkrepro takes a directory
// name while /reproduce takes a full path. We have /linkrepro for compatibility
// with Microsoft link.exe.
std::optional<std::string> getReproduceFile(const opt::InputArgList &args) {
  if (auto *arg = args.getLastArg(OPT_reproduce))
    return std::string(arg->getValue());

  if (auto *arg = args.getLastArg(OPT_linkrepro)) {
    SmallString<64> path = StringRef(arg->getValue());
    sys::path::append(path, "repro.tar");
    return std::string(path);
  }

  // This is intentionally not guarded by OPT_lldignoreenv since writing
  // a repro tar file doesn't affect the main output.
  if (auto *path = getenv("LLD_REPRODUCE"))
    return std::string(path);

  return std::nullopt;
}

static std::unique_ptr<llvm::vfs::FileSystem>
getVFS(COFFLinkerContext &ctx, const opt::InputArgList &args) {
  using namespace llvm::vfs;

  const opt::Arg *arg = args.getLastArg(OPT_vfsoverlay);
  if (!arg)
    return nullptr;

  auto bufOrErr = llvm::MemoryBuffer::getFile(arg->getValue());
  if (!bufOrErr) {
    checkError(errorCodeToError(bufOrErr.getError()));
    return nullptr;
  }

  if (auto ret = vfs::getVFSFromYAML(std::move(*bufOrErr),
                                     /*DiagHandler*/ nullptr, arg->getValue()))
    return ret;

  Err(ctx) << "Invalid vfs overlay";
  return nullptr;
}

constexpr const char *lldsaveTempsValues[] = {
    "resolution", "preopt",     "promote", "internalize",  "import",
    "opt",        "precodegen", "prelink", "combinedindex"};

void LinkerDriver::linkerMain(ArrayRef<const char *> argsArr) {
  ScopedTimer rootTimer(ctx.rootTimer);
  Configuration *config = &ctx.config;

  // Needed for LTO.
  InitializeAllTargetInfos();
  InitializeAllTargets();
  InitializeAllTargetMCs();
  InitializeAllAsmParsers();
  InitializeAllAsmPrinters();

  // If the first command line argument is "/lib", link.exe acts like lib.exe.
  // We call our own implementation of lib.exe that understands bitcode files.
  if (argsArr.size() > 1 &&
      (StringRef(argsArr[1]).equals_insensitive("/lib") ||
       StringRef(argsArr[1]).equals_insensitive("-lib"))) {
    if (llvm::libDriverMain(argsArr.slice(1)) != 0)
      Fatal(ctx) << "lib failed";
    return;
  }

  // Parse command line options.
  ArgParser parser(ctx);
  opt::InputArgList args = parser.parse(argsArr);

  // Initialize time trace profiler.
  config->timeTraceEnabled = args.hasArg(OPT_time_trace_eq);
  config->timeTraceGranularity =
      args::getInteger(args, OPT_time_trace_granularity_eq, 500);

  if (config->timeTraceEnabled)
    timeTraceProfilerInitialize(config->timeTraceGranularity, argsArr[0]);

  llvm::TimeTraceScope timeScope("COFF link");

  // <COFF_LARGE_EXPORTS>
  config->largeExports = args.hasArg(OPT_COFF_LARGE_EXPORTS);
  config->forceNoDllNameInLib = args.hasArg(OPT_COFF_WILDCARD_IMPORT_LIB);
  config->autoWildcardImport = args.hasArg(OPT_COFF_AUTO_WILDCARD_IMPORT);
  // </COFF_LARGE_EXPORTS>

  // Parse and evaluate -mllvm options.
  std::vector<const char *> v;
  v.push_back("lld-link (LLVM option parsing)");
  for (const auto *arg : args.filtered(OPT_mllvm)) {
    v.push_back(arg->getValue());
    config->mllvmOpts.emplace_back(arg->getValue());
  }
  {
    llvm::TimeTraceScope timeScope2("Parse cl::opt");
    cl::ResetAllOptionOccurrences();
    cl::ParseCommandLineOptions(v.size(), v.data());
  }

  // Handle /errorlimit early, because error() depends on it.
  if (auto *arg = args.getLastArg(OPT_errorlimit)) {
    int n = 20;
    StringRef s = arg->getValue();
    if (s.getAsInteger(10, n))
      Err(ctx) << arg->getSpelling() << " number expected, but got " << s;
    ctx.e.errorLimit = n;
  }

  config->vfs = getVFS(ctx, args);

  // Handle /help
  if (args.hasArg(OPT_help)) {
    printHelp(argsArr[0]);
    return;
  }

  // /threads: takes a positive integer and provides the default value for
  // /opt:lldltojobs=.
  if (auto *arg = args.getLastArg(OPT_threads)) {
    StringRef v(arg->getValue());
    unsigned threads = 0;
    if (!llvm::to_integer(v, threads, 0) || threads == 0)
      Err(ctx) << arg->getSpelling()
               << ": expected a positive integer, but got '" << arg->getValue()
               << "'";
    parallel::strategy = hardware_concurrency(threads);
    config->thinLTOJobs = v.str();
  }

  if (args.hasArg(OPT_show_timing))
    config->showTiming = true;

  config->showSummary = args.hasArg(OPT_summary);
  config->printSearchPaths = args.hasArg(OPT_print_search_paths);

  // Handle --version, which is an lld extension. This option is a bit odd
  // because it doesn't start with "/", but we deliberately chose "--" to
  // avoid conflict with /version and for compatibility with clang-cl.
  if (args.hasArg(OPT_dash_dash_version)) {
    Msg(ctx) << getLLDVersion();
    return;
  }

  // Handle /lldmingw early, since it can potentially affect how other
  // options are handled.
  config->mingw = args.hasArg(OPT_lldmingw);
  if (config->mingw)
    ctx.e.errorLimitExceededMsg = "too many errors emitted, stopping now"
                                  " (use --error-limit=0 to see all errors)";

  // Handle /linkrepro and /reproduce.
  {
    llvm::TimeTraceScope timeScope2("Reproducer");
    if (std::optional<std::string> path = getReproduceFile(args)) {
      Expected<std::unique_ptr<TarWriter>> errOrWriter =
          TarWriter::create(*path, sys::path::stem(*path));

      if (errOrWriter) {
        tar = std::move(*errOrWriter);
      } else {
        Err(ctx) << "/linkrepro: failed to open " << *path << ": "
                 << toString(errOrWriter.takeError());
      }
    }
  }

  if (!args.hasArg(OPT_INPUT, OPT_wholearchive_file)) {
    if (args.hasArg(OPT_deffile))
      config->noEntry = true;
    else
      Fatal(ctx) << "no input files";
  }

  // Construct search path list.
  {
    llvm::TimeTraceScope timeScope2("Search paths");
    searchPaths.emplace_back("");
    for (auto *arg : args.filtered(OPT_libpath))
      searchPaths.push_back(arg->getValue());
    if (!config->mingw) {
      // Prefer the Clang provided builtins over the ones bundled with MSVC.
      // In MinGW mode, the compiler driver passes the necessary libpath
      // options explicitly.
      addClangLibSearchPaths(argsArr[0]);
      // Don't automatically deduce the lib path from the environment or MSVC
      // installations when operating in mingw mode. (This also makes LLD ignore
      // winsysroot and vctoolsdir arguments.)
      detectWinSysRoot(args);
      if (!args.hasArg(OPT_lldignoreenv) && !args.hasArg(OPT_winsysroot))
        addLibSearchPaths();
    } else {
      if (args.hasArg(OPT_vctoolsdir, OPT_winsysroot))
        Warn(ctx) << "ignoring /vctoolsdir or /winsysroot flags in MinGW mode";
    }
  }

  // Handle /ignore
  for (auto *arg : args.filtered(OPT_ignore)) {
    SmallVector<StringRef, 8> vec;
    StringRef(arg->getValue()).split(vec, ',');
    for (StringRef s : vec) {
      if (s == "4037")
        config->warnMissingOrderSymbol = false;
      else if (s == "4099")
        config->warnDebugInfoUnusable = false;
      else if (s == "4217")
        config->warnLocallyDefinedImported = false;
      else if (s == "longsections")
        config->warnLongSectionNames = false;
      // Other warning numbers are ignored.
    }
  }

  // Handle /out
  if (auto *arg = args.getLastArg(OPT_out))
    config->outputFile = arg->getValue();

  // Handle /verbose
  if (args.hasArg(OPT_verbose))
    config->verbose = true;
  ctx.e.verbose = config->verbose;

  // Handle /force or /force:unresolved
  if (args.hasArg(OPT_force, OPT_force_unresolved))
    config->forceUnresolved = true;

  // Handle /force or /force:multiple
  if (args.hasArg(OPT_force, OPT_force_multiple))
    config->forceMultiple = true;

  // Handle /force or /force:multipleres
  if (args.hasArg(OPT_force, OPT_force_multipleres))
    config->forceMultipleRes = true;

  // Don't warn about long section names, such as .debug_info, for mingw (or
  // when -debug:dwarf is requested, handled below).
  if (config->mingw)
    config->warnLongSectionNames = false;

  bool doGC = true;

  // Handle /debug
  bool shouldCreatePDB = false;
  for (auto *arg : args.filtered(OPT_debug, OPT_debug_opt)) {
    std::string str;
    if (arg->getOption().getID() == OPT_debug)
      str = "full";
    else
      str = StringRef(arg->getValue()).lower();
    SmallVector<StringRef, 1> vec;
    StringRef(str).split(vec, ',');
    for (StringRef s : vec) {
      if (s == "fastlink") {
        Warn(ctx) << "/debug:fastlink unsupported; using /debug:full";
        s = "full";
      }
      if (s == "none") {
        config->debug = false;
        config->incremental = false;
        config->includeDwarfChunks = false;
        config->debugGHashes = false;
        config->writeSymtab = false;
        shouldCreatePDB = false;
        doGC = true;
      } else if (s == "full" || s == "ghash" || s == "noghash") {
        config->debug = true;
        config->incremental = true;
        config->includeDwarfChunks = true;
        if (s == "full" || s == "ghash")
          config->debugGHashes = true;
        shouldCreatePDB = true;
        doGC = false;
      } else if (s == "dwarf") {
        config->debug = true;
        config->incremental = true;
        config->includeDwarfChunks = true;
        config->writeSymtab = true;
        config->warnLongSectionNames = false;
        doGC = false;
      } else if (s == "nodwarf") {
        config->includeDwarfChunks = false;
      } else if (s == "symtab") {
        config->writeSymtab = true;
        doGC = false;
      } else if (s == "nosymtab") {
        config->writeSymtab = false;
      } else {
        Err(ctx) << "/debug: unknown option: " << s;
      }
    }
  }

  // Handle /demangle
  config->demangle = args.hasFlag(OPT_demangle, OPT_demangle_no, true);

  // Handle /debugtype
  config->debugTypes = parseDebugTypes(ctx, args);

  // Handle /driver[:uponly|:wdm].
  config->driverUponly = args.hasArg(OPT_driver_uponly) ||
                         args.hasArg(OPT_driver_uponly_wdm) ||
                         args.hasArg(OPT_driver_wdm_uponly);
  config->driverWdm = args.hasArg(OPT_driver_wdm) ||
                      args.hasArg(OPT_driver_uponly_wdm) ||
                      args.hasArg(OPT_driver_wdm_uponly);
  config->driver =
      config->driverUponly || config->driverWdm || args.hasArg(OPT_driver);

  // Handle /pdb
  if (shouldCreatePDB) {
    if (auto *arg = args.getLastArg(OPT_pdb))
      config->pdbPath = arg->getValue();
    if (auto *arg = args.getLastArg(OPT_pdbaltpath))
      config->pdbAltPath = arg->getValue();
    if (auto *arg = args.getLastArg(OPT_pdbpagesize))
      parsePDBPageSize(arg->getValue());
    if (args.hasArg(OPT_natvis))
      config->natvisFiles = args.getAllArgValues(OPT_natvis);
    if (args.hasArg(OPT_pdbstream)) {
      for (const StringRef value : args.getAllArgValues(OPT_pdbstream)) {
        const std::pair<StringRef, StringRef> nameFile = value.split("=");
        const StringRef name = nameFile.first;
        const std::string file = nameFile.second.str();
        config->namedStreams[name] = file;
      }
    }

    if (auto *arg = args.getLastArg(OPT_pdb_source_path))
      config->pdbSourcePath = arg->getValue();
  }

  // Handle /pdbstripped
  if (args.hasArg(OPT_pdbstripped))
    Warn(ctx) << "ignoring /pdbstripped flag, it is not yet supported";

  // Handle /noentry
  if (args.hasArg(OPT_noentry)) {
    if (args.hasArg(OPT_dll))
      config->noEntry = true;
    else
      Err(ctx) << "/noentry must be specified with /dll";
  }

  // Handle /dll
  if (args.hasArg(OPT_dll)) {
    config->dll = true;
    config->manifestID = 2;
  }

  // Handle /dynamicbase and /fixed. We can't use hasFlag for /dynamicbase
  // because we need to explicitly check whether that option or its inverse was
  // present in the argument list in order to handle /fixed.
  auto *dynamicBaseArg = args.getLastArg(OPT_dynamicbase, OPT_dynamicbase_no);
  if (dynamicBaseArg &&
      dynamicBaseArg->getOption().getID() == OPT_dynamicbase_no)
    config->dynamicBase = false;

  // MSDN claims "/FIXED:NO is the default setting for a DLL, and /FIXED is the
  // default setting for any other project type.", but link.exe defaults to
  // /FIXED:NO for exe outputs as well. Match behavior, not docs.
  bool fixed = args.hasFlag(OPT_fixed, OPT_fixed_no, false);
  if (fixed) {
    if (dynamicBaseArg &&
        dynamicBaseArg->getOption().getID() == OPT_dynamicbase) {
      Err(ctx) << "/fixed must not be specified with /dynamicbase";
    } else {
      config->relocatable = false;
      config->dynamicBase = false;
    }
  }

  // Handle /appcontainer
  config->appContainer =
      args.hasFlag(OPT_appcontainer, OPT_appcontainer_no, false);

  // Handle /machine
  {
    llvm::TimeTraceScope timeScope2("Machine arg");
    if (auto *arg = args.getLastArg(OPT_machine)) {
      MachineTypes machine = getMachineType(arg->getValue());
      if (machine == IMAGE_FILE_MACHINE_UNKNOWN)
        Fatal(ctx) << "unknown /machine argument: " << arg->getValue();
      setMachine(machine);
    }
  }

  // Most of main arguments apply either to both or only to EC symbol table on
  // ARM64X target.
  SymbolTable &mainSymtab = ctx.hybridSymtab ? *ctx.hybridSymtab : ctx.symtab;

  // Handle /nodefaultlib:<filename>
  {
    llvm::TimeTraceScope timeScope2("Nodefaultlib");
    for (auto *arg : args.filtered(OPT_nodefaultlib))
      config->noDefaultLibs.insert(findLib(arg->getValue()).lower());
  }

  // Handle /nodefaultlib
  if (args.hasArg(OPT_nodefaultlib_all))
    config->noDefaultLibAll = true;

  // Handle /base
  if (auto *arg = args.getLastArg(OPT_base))
    parseNumbers(arg->getValue(), &config->imageBase);

  // Handle /filealign
  if (auto *arg = args.getLastArg(OPT_filealign)) {
    parseNumbers(arg->getValue(), &config->fileAlign);
    if (!isPowerOf2_64(config->fileAlign))
      Err(ctx) << "/filealign: not a power of two: " << config->fileAlign;
  }

  // Handle /stack
  if (auto *arg = args.getLastArg(OPT_stack))
    parseNumbers(arg->getValue(), &config->stackReserve, &config->stackCommit);

  // Handle /guard:cf
  if (auto *arg = args.getLastArg(OPT_guard))
    parseGuard(arg->getValue());

  // Handle /heap
  if (auto *arg = args.getLastArg(OPT_heap))
    parseNumbers(arg->getValue(), &config->heapReserve, &config->heapCommit);

  // Handle /version
  if (auto *arg = args.getLastArg(OPT_version))
    parseVersion(arg->getValue(), &config->majorImageVersion,
                 &config->minorImageVersion);

  // Handle /subsystem
  if (auto *arg = args.getLastArg(OPT_subsystem))
    parseSubsystem(arg->getValue(), &config->subsystem,
                   &config->majorSubsystemVersion,
                   &config->minorSubsystemVersion);

  // Handle /osversion
  if (auto *arg = args.getLastArg(OPT_osversion)) {
    parseVersion(arg->getValue(), &config->majorOSVersion,
                 &config->minorOSVersion);
  } else {
    config->majorOSVersion = config->majorSubsystemVersion;
    config->minorOSVersion = config->minorSubsystemVersion;
  }

  // Handle /timestamp
  if (llvm::opt::Arg *arg = args.getLastArg(OPT_timestamp, OPT_repro)) {
    if (arg->getOption().getID() == OPT_repro) {
      config->timestamp = 0;
      config->repro = true;
    } else {
      config->repro = false;
      StringRef value(arg->getValue());
      if (value.getAsInteger(0, config->timestamp))
        Fatal(ctx) << "invalid timestamp: " << value
                   << ".  Expected 32-bit integer";
    }
  } else {
    config->repro = false;
    if (std::optional<std::string> epoch =
            Process::GetEnv("SOURCE_DATE_EPOCH")) {
      StringRef value(*epoch);
      if (value.getAsInteger(0, config->timestamp))
        Fatal(ctx) << "invalid SOURCE_DATE_EPOCH timestamp: " << value
                   << ".  Expected 32-bit integer";
    } else {
      config->timestamp = time(nullptr);
    }
  }

  // Handle /alternatename
  for (auto *arg : args.filtered(OPT_alternatename))
    parseAlternateName(arg->getValue());

  // Handle /include
  for (auto *arg : args.filtered(OPT_incl))
    mainSymtab.addGCRoot(arg->getValue());

  // Handle /implib
  if (auto *arg = args.getLastArg(OPT_implib))
    config->implib = arg->getValue();

  config->noimplib = args.hasArg(OPT_noimplib);

  if (args.hasArg(OPT_profile))
    doGC = true;
  // Handle /opt.
  std::optional<ICFLevel> icfLevel;
  if (args.hasArg(OPT_profile))
    icfLevel = ICFLevel::None;
  unsigned tailMerge = 1;
  bool ltoDebugPM = false;
  for (auto *arg : args.filtered(OPT_opt)) {
    std::string str = StringRef(arg->getValue()).lower();
    SmallVector<StringRef, 1> vec;
    StringRef(str).split(vec, ',');
    for (StringRef s : vec) {
      if (s == "ref") {
        doGC = true;
      } else if (s == "noref") {
        doGC = false;
      } else if (s == "icf" || s.starts_with("icf=")) {
        icfLevel = ICFLevel::All;
      } else if (s == "safeicf") {
        icfLevel = ICFLevel::Safe;
      } else if (s == "noicf") {
        icfLevel = ICFLevel::None;
      } else if (s == "lldtailmerge") {
        tailMerge = 2;
      } else if (s == "nolldtailmerge") {
        tailMerge = 0;
      } else if (s == "ltodebugpassmanager") {
        ltoDebugPM = true;
      } else if (s == "noltodebugpassmanager") {
        ltoDebugPM = false;
      } else if (s.consume_front("lldlto=")) {
        if (s.getAsInteger(10, config->ltoo) || config->ltoo > 3)
          Err(ctx) << "/opt:lldlto: invalid optimization level: " << s;
      } else if (s.consume_front("lldltocgo=")) {
        config->ltoCgo.emplace();
        if (s.getAsInteger(10, *config->ltoCgo) || *config->ltoCgo > 3)
          Err(ctx) << "/opt:lldltocgo: invalid codegen optimization level: "
                   << s;
      } else if (s.consume_front("lldltojobs=")) {
        if (!get_threadpool_strategy(s))
          Err(ctx) << "/opt:lldltojobs: invalid job count: " << s;
        config->thinLTOJobs = s.str();
      } else if (s.consume_front("lldltopartitions=")) {
        if (s.getAsInteger(10, config->ltoPartitions) ||
            config->ltoPartitions == 0)
          Err(ctx) << "/opt:lldltopartitions: invalid partition count: " << s;
      } else if (s != "lbr" && s != "nolbr")
        Err(ctx) << "/opt: unknown option: " << s;
    }
  }

  if (!icfLevel)
    icfLevel = doGC ? ICFLevel::All : ICFLevel::None;
  config->doGC = doGC;
  config->doICF = *icfLevel;
  config->tailMerge =
      (tailMerge == 1 && config->doICF != ICFLevel::None) || tailMerge == 2;
  config->ltoDebugPassManager = ltoDebugPM;

  // Handle /lldsavetemps
  if (args.hasArg(OPT_lldsavetemps)) {
    for (const char *s : lldsaveTempsValues)
      config->saveTempsArgs.insert(s);
  } else {
    for (auto *arg : args.filtered(OPT_lldsavetemps_colon)) {
      StringRef s = arg->getValue();
      if (llvm::is_contained(lldsaveTempsValues, s))
        config->saveTempsArgs.insert(s);
      else
        Err(ctx) << "unknown /lldsavetemps value: " << s;
    }
  }

  // Handle /lldemit
  if (auto *arg = args.getLastArg(OPT_lldemit)) {
    StringRef s = arg->getValue();
    if (s == "obj")
      config->emit = EmitKind::Obj;
    else if (s == "llvm")
      config->emit = EmitKind::LLVM;
    else if (s == "asm")
      config->emit = EmitKind::ASM;
    else
      Err(ctx) << "/lldemit: unknown option: " << s;
  }

  // Handle /kill-at
  if (args.hasArg(OPT_kill_at))
    config->killAt = true;

  // Handle /lldltocache
  if (auto *arg = args.getLastArg(OPT_lldltocache))
    config->ltoCache = arg->getValue();

  // Handle /lldsavecachepolicy
  if (auto *arg = args.getLastArg(OPT_lldltocachepolicy))
    config->ltoCachePolicy = CHECK(
        parseCachePruningPolicy(arg->getValue()),
        Twine("/lldltocachepolicy: invalid cache policy: ") + arg->getValue());

  // Handle /failifmismatch
  for (auto *arg : args.filtered(OPT_failifmismatch))
    checkFailIfMismatch(arg->getValue(), nullptr);

  // Handle /merge
  for (auto *arg : args.filtered(OPT_merge))
    parseMerge(arg->getValue());

  // Add default section merging rules after user rules. User rules take
  // precedence, but we will emit a warning if there is a conflict.
  parseMerge(".idata=.rdata");
  parseMerge(".didat=.rdata");
  parseMerge(".edata=.rdata");
  parseMerge(".xdata=.rdata");
  parseMerge(".00cfg=.rdata");
  parseMerge(".bss=.data");

  if (isArm64EC(config->machine))
    parseMerge(".wowthk=.text");

  if (config->mingw) {
    parseMerge(".ctors=.rdata");
    parseMerge(".dtors=.rdata");
    parseMerge(".CRT=.rdata");
  }

  // Handle /section
  for (auto *arg : args.filtered(OPT_section))
    parseSection(arg->getValue());

  // Handle /align
  if (auto *arg = args.getLastArg(OPT_align)) {
    parseNumbers(arg->getValue(), &config->align);
    if (!isPowerOf2_64(config->align))
      Err(ctx) << "/align: not a power of two: " << StringRef(arg->getValue());
    if (!args.hasArg(OPT_driver))
      Warn(ctx) << "/align specified without /driver; image may not run";
  }

  // Handle /aligncomm
  for (auto *arg : args.filtered(OPT_aligncomm))
    parseAligncomm(arg->getValue());

  // Handle /manifestdependency.
  for (auto *arg : args.filtered(OPT_manifestdependency))
    config->manifestDependencies.insert(arg->getValue());

  // Handle /manifest and /manifest:
  if (auto *arg = args.getLastArg(OPT_manifest, OPT_manifest_colon)) {
    if (arg->getOption().getID() == OPT_manifest)
      config->manifest = Configuration::SideBySide;
    else
      parseManifest(arg->getValue());
  }

  // Handle /manifestuac
  if (auto *arg = args.getLastArg(OPT_manifestuac))
    parseManifestUAC(arg->getValue());

  // Handle /manifestfile
  if (auto *arg = args.getLastArg(OPT_manifestfile))
    config->manifestFile = arg->getValue();

  // Handle /manifestinput
  for (auto *arg : args.filtered(OPT_manifestinput))
    config->manifestInput.push_back(arg->getValue());

  if (!config->manifestInput.empty() &&
      config->manifest != Configuration::Embed) {
    Fatal(ctx) << "/manifestinput: requires /manifest:embed";
  }

  // Handle /dwodir
  config->dwoDir = args.getLastArgValue(OPT_dwodir);

  config->thinLTOEmitImportsFiles = args.hasArg(OPT_thinlto_emit_imports_files);
  config->thinLTOIndexOnly = args.hasArg(OPT_thinlto_index_only) ||
                             args.hasArg(OPT_thinlto_index_only_arg);
  config->thinLTOIndexOnlyArg =
      args.getLastArgValue(OPT_thinlto_index_only_arg);
  std::tie(config->thinLTOPrefixReplaceOld, config->thinLTOPrefixReplaceNew,
           config->thinLTOPrefixReplaceNativeObject) =
      getOldNewOptionsExtra(ctx, args, OPT_thinlto_prefix_replace);
  config->thinLTOObjectSuffixReplace =
      getOldNewOptions(ctx, args, OPT_thinlto_object_suffix_replace);
  config->ltoObjPath = args.getLastArgValue(OPT_lto_obj_path);
  config->ltoCSProfileGenerate = args.hasArg(OPT_lto_cs_profile_generate);
  config->ltoCSProfileFile = args.getLastArgValue(OPT_lto_cs_profile_file);
  config->ltoSampleProfileName = args.getLastArgValue(OPT_lto_sample_profile);
  // Handle miscellaneous boolean flags.
  config->ltoPGOWarnMismatch = args.hasFlag(OPT_lto_pgo_warn_mismatch,
                                            OPT_lto_pgo_warn_mismatch_no, true);
  config->allowBind = args.hasFlag(OPT_allowbind, OPT_allowbind_no, true);
  config->allowIsolation =
      args.hasFlag(OPT_allowisolation, OPT_allowisolation_no, true);
  config->incremental =
      args.hasFlag(OPT_incremental, OPT_incremental_no,
                   !config->doGC && config->doICF == ICFLevel::None &&
                       !args.hasArg(OPT_order) && !args.hasArg(OPT_profile));
  config->integrityCheck =
      args.hasFlag(OPT_integritycheck, OPT_integritycheck_no, false);
  config->cetCompat = args.hasFlag(OPT_cetcompat, OPT_cetcompat_no, false);
  config->nxCompat = args.hasFlag(OPT_nxcompat, OPT_nxcompat_no, true);
  for (auto *arg : args.filtered(OPT_swaprun))
    parseSwaprun(arg->getValue());
  config->terminalServerAware =
      !config->dll && args.hasFlag(OPT_tsaware, OPT_tsaware_no, true);
  config->autoImport =
      args.hasFlag(OPT_auto_import, OPT_auto_import_no, config->mingw);
  config->pseudoRelocs = args.hasFlag(
      OPT_runtime_pseudo_reloc, OPT_runtime_pseudo_reloc_no, config->mingw);
  config->callGraphProfileSort = args.hasFlag(
      OPT_call_graph_profile_sort, OPT_call_graph_profile_sort_no, true);
  config->stdcallFixup =
      args.hasFlag(OPT_stdcall_fixup, OPT_stdcall_fixup_no, config->mingw);
  config->warnStdcallFixup = !args.hasArg(OPT_stdcall_fixup);
  config->allowDuplicateWeak =
      args.hasFlag(OPT_lld_allow_duplicate_weak,
                   OPT_lld_allow_duplicate_weak_no, config->mingw);

  if (args.hasFlag(OPT_inferasanlibs, OPT_inferasanlibs_no, false))
    Warn(ctx) << "ignoring '/inferasanlibs', this flag is not supported";

  if (config->incremental && args.hasArg(OPT_profile)) {
    Warn(ctx) << "ignoring '/incremental' due to '/profile' specification";
    config->incremental = false;
  }

  if (config->incremental && args.hasArg(OPT_order)) {
    Warn(ctx) << "ignoring '/incremental' due to '/order' specification";
    config->incremental = false;
  }

  if (config->incremental && config->doGC) {
    Warn(ctx) << "ignoring '/incremental' because REF is enabled; use "
                 "'/opt:noref' to "
                 "disable";
    config->incremental = false;
  }

  if (config->incremental && config->doICF != ICFLevel::None) {
    Warn(ctx) << "ignoring '/incremental' because ICF is enabled; use "
                 "'/opt:noicf' to "
                 "disable";
    config->incremental = false;
  }

  if (errCount(ctx))
    return;

  std::set<sys::fs::UniqueID> wholeArchives;
  for (auto *arg : args.filtered(OPT_wholearchive_file))
    if (std::optional<StringRef> path = findFile(arg->getValue()))
      if (std::optional<sys::fs::UniqueID> id = getUniqueID(*path))
        wholeArchives.insert(*id);

  // A predicate returning true if a given path is an argument for
  // /wholearchive:, or /wholearchive is enabled globally.
  // This function is a bit tricky because "foo.obj /wholearchive:././foo.obj"
  // needs to be handled as "/wholearchive:foo.obj foo.obj".
  auto isWholeArchive = [&](StringRef path) -> bool {
    if (args.hasArg(OPT_wholearchive_flag))
      return true;
    if (std::optional<sys::fs::UniqueID> id = getUniqueID(path))
      return wholeArchives.count(*id);
    return false;
  };

  // Create a list of input files. These can be given as OPT_INPUT options
  // and OPT_wholearchive_file options, and we also need to track OPT_start_lib
  // and OPT_end_lib.
  {
    llvm::TimeTraceScope timeScope2("Parse & queue inputs");
    bool inLib = false;
    for (auto *arg : args) {
      switch (arg->getOption().getID()) {
      case OPT_end_lib:
        if (!inLib)
          Err(ctx) << "stray " << arg->getSpelling();
        inLib = false;
        break;
      case OPT_start_lib:
        if (inLib)
          Err(ctx) << "nested " << arg->getSpelling();
        inLib = true;
        break;
      case OPT_wholearchive_file:
        if (std::optional<StringRef> path = findFileIfNew(arg->getValue()))
          enqueuePath(*path, true, inLib);
        break;
      case OPT_INPUT:
        if (std::optional<StringRef> path = findFileIfNew(arg->getValue()))
          enqueuePath(*path, isWholeArchive(*path), inLib);
        break;
      default:
        // Ignore other options.
        break;
      }
    }
  }

  // Read all input files given via the command line.
  run();
  if (errorCount())
    return;

  // We should have inferred a machine type by now from the input files, but if
  // not we assume x64.
  if (config->machine == IMAGE_FILE_MACHINE_UNKNOWN) {
    Warn(ctx) << "/machine is not specified. x64 is assumed";
    setMachine(AMD64);
  }
  config->wordsize = config->is64() ? 8 : 4;

  if (config->printSearchPaths) {
    SmallString<256> buffer;
    raw_svector_ostream stream(buffer);
    stream << "Library search paths:\n";

    for (StringRef path : searchPaths) {
      if (path == "")
        path = "(cwd)";
      stream << "  " << path << "\n";
    }

    Msg(ctx) << buffer;
  }

  // Process files specified as /defaultlib. These must be processed after
  // addWinSysRootLibSearchPaths(), which is why they are in a separate loop.
  for (auto *arg : args.filtered(OPT_defaultlib))
    if (std::optional<StringRef> path = findLibIfNew(arg->getValue()))
      enqueuePath(*path, false, false);
  run();
  if (errorCount())
    return;

  // Handle /RELEASE
  if (args.hasArg(OPT_release))
    config->writeCheckSum = true;

  // Handle /safeseh, x86 only, on by default, except for mingw.
  if (config->machine == I386) {
    config->safeSEH = args.hasFlag(OPT_safeseh, OPT_safeseh_no, !config->mingw);
    config->noSEH = args.hasArg(OPT_noseh);
  }

  // Handle /stub
  if (auto *arg = args.getLastArg(OPT_stub))
    parseDosStub(arg->getValue());

  // Handle /functionpadmin
  for (auto *arg : args.filtered(OPT_functionpadmin, OPT_functionpadmin_opt))
    parseFunctionPadMin(arg);

  // Handle /dependentloadflag
  for (auto *arg :
       args.filtered(OPT_dependentloadflag, OPT_dependentloadflag_opt))
    parseDependentLoadFlags(arg);

  if (tar) {
    llvm::TimeTraceScope timeScope("Reproducer: response file");
    tar->append(
        "response.txt",
        createResponseFile(args, ArrayRef<StringRef>(searchPaths).slice(1)));
  }

  // Handle /largeaddressaware
  config->largeAddressAware = args.hasFlag(
      OPT_largeaddressaware, OPT_largeaddressaware_no, config->is64());

  // Handle /highentropyva
  config->highEntropyVA =
      config->is64() &&
      args.hasFlag(OPT_highentropyva, OPT_highentropyva_no, true);

  if (!config->dynamicBase &&
      (config->machine == ARMNT || isAnyArm64(config->machine)))
    Err(ctx) << "/dynamicbase:no is not compatible with "
             << machineToStr(config->machine);

  // Handle /export
  {
    llvm::TimeTraceScope timeScope("Parse /export");
    for (auto *arg : args.filtered(OPT_export)) {
      Export e = parseExport(arg->getValue());
      if (config->machine == I386) {
        if (!isDecorated(e.name))
          e.name = saver().save("_" + e.name);
        if (!e.extName.empty() && !isDecorated(e.extName))
          e.extName = saver().save("_" + e.extName);
      }
      mainSymtab.exports.push_back(e);
    }
  }

  // Handle /def
  if (auto *arg = args.getLastArg(OPT_deffile)) {
    // parseModuleDefs mutates Config object.
    mainSymtab.parseModuleDefs(arg->getValue());
    if (ctx.hybridSymtab) {
      // MSVC ignores the /defArm64Native argument on non-ARM64X targets.
      // It is also ignored if the /def option is not specified.
      if (auto *arg = args.getLastArg(OPT_defarm64native))
        ctx.symtab.parseModuleDefs(arg->getValue());
    }
  }

  // Handle generation of import library from a def file.
  if (!args.hasArg(OPT_INPUT, OPT_wholearchive_file)) {
    ctx.forEachSymtab([](SymbolTable &symtab) { symtab.fixupExports(); });
    if (!config->noimplib)
      // <COFF_LARGE_EXPORTS> Handle import library generation for large exports
      if (config->largeExports) {
        validateLargeExports();
        createLargeImportLibrary(true);
      }
      else
        createImportLibrary(/*asLib=*/true);
      // </COFF_LARGE_EXPORTS>
    return;
  }

  // Windows specific -- if no /subsystem is given, we need to infer
  // that from entry point name.  Must happen before /entry handling,
  // and after the early return when just writing an import library.
  if (config->subsystem == IMAGE_SUBSYSTEM_UNKNOWN) {
    llvm::TimeTraceScope timeScope("Infer subsystem");
    config->subsystem = mainSymtab.inferSubsystem();
    if (config->subsystem == IMAGE_SUBSYSTEM_UNKNOWN)
      Fatal(ctx) << "subsystem must be defined";
  }

  // Handle /entry and /dll
  ctx.forEachSymtab([&](SymbolTable &symtab) {
    llvm::TimeTraceScope timeScope("Entry point");
    if (auto *arg = args.getLastArg(OPT_entry)) {
      if (!arg->getValue()[0])
        Fatal(ctx) << "missing entry point symbol name";
      symtab.entry = symtab.addGCRoot(symtab.mangle(arg->getValue()), true);
    } else if (!symtab.entry && !config->noEntry) {
      if (args.hasArg(OPT_dll)) {
        StringRef s = (config->machine == I386) ? "__DllMainCRTStartup@12"
                                                : "_DllMainCRTStartup";
        symtab.entry = symtab.addGCRoot(s, true);
      } else if (config->driverWdm) {
        // /driver:wdm implies /entry:_NtProcessStartup
        symtab.entry =
            symtab.addGCRoot(symtab.mangle("_NtProcessStartup"), true);
      } else {
        // Windows specific -- If entry point name is not given, we need to
        // infer that from user-defined entry name.
        StringRef s = symtab.findDefaultEntry();
        if (s.empty())
          Fatal(ctx) << "entry point must be defined";
        symtab.entry = symtab.addGCRoot(s, true);
        Log(ctx) << "Entry name inferred: " << s;
      }
    }
  });

  // Handle /delayload
  {
    llvm::TimeTraceScope timeScope("Delay load");
    for (auto *arg : args.filtered(OPT_delayload)) {
      config->delayLoads.insert(StringRef(arg->getValue()).lower());
      ctx.forEachSymtab([&](SymbolTable &symtab) {
        if (symtab.machine == I386) {
          symtab.delayLoadHelper = symtab.addGCRoot("___delayLoadHelper2@8");
        } else {
          symtab.delayLoadHelper = symtab.addGCRoot("__delayLoadHelper2", true);
        }
      });
    }
  }

  // Set default image name if neither /out or /def set it.
  if (config->outputFile.empty()) {
    config->outputFile = getOutputPath(
        (*args.filtered(OPT_INPUT, OPT_wholearchive_file).begin())->getValue(),
        config->dll, config->driver);
  }

  // Fail early if an output file is not writable.
  if (auto e = tryCreateFile(config->outputFile)) {
    Err(ctx) << "cannot open output file " << config->outputFile << ": "
             << e.message();
    return;
  }

  config->lldmapFile = getMapFile(args, OPT_lldmap, OPT_lldmap_file);
  config->mapFile = getMapFile(args, OPT_map, OPT_map_file);

  if (config->mapFile != "" && args.hasArg(OPT_map_info)) {
    for (auto *arg : args.filtered(OPT_map_info)) {
      std::string s = StringRef(arg->getValue()).lower();
      if (s == "exports")
        config->mapInfo = true;
      else
        Err(ctx) << "unknown option: /mapinfo:" << s;
    }
  }

  if (config->lldmapFile != "" && config->lldmapFile == config->mapFile) {
    Warn(ctx) << "/lldmap and /map have the same output file '"
              << config->mapFile << "'.\n>>> ignoring /lldmap";
    config->lldmapFile.clear();
  }

  // If should create PDB, use the hash of PDB content for build id. Otherwise,
  // generate using the hash of executable content.
  if (args.hasFlag(OPT_build_id, OPT_build_id_no, false))
    config->buildIDHash = BuildIDHash::Binary;

  if (shouldCreatePDB) {
    // Put the PDB next to the image if no /pdb flag was passed.
    if (config->pdbPath.empty()) {
      config->pdbPath = config->outputFile;
      sys::path::replace_extension(config->pdbPath, ".pdb");
    }

    // The embedded PDB path should be the absolute path to the PDB if no
    // /pdbaltpath flag was passed.
    if (config->pdbAltPath.empty()) {
      config->pdbAltPath = config->pdbPath;

      // It's important to make the path absolute and remove dots.  This path
      // will eventually be written into the PE header, and certain Microsoft
      // tools won't work correctly if these assumptions are not held.
      sys::fs::make_absolute(config->pdbAltPath);
      sys::path::remove_dots(config->pdbAltPath);
    } else {
      // Don't do this earlier, so that ctx.OutputFile is ready.
      parsePDBAltPath();
    }
    config->buildIDHash = BuildIDHash::PDB;
  }

  // Set default image base if /base is not given.
  if (config->imageBase == uint64_t(-1))
    config->imageBase = getDefaultImageBase();

  ctx.forEachSymtab([&](SymbolTable &symtab) {
    symtab.addSynthetic(symtab.mangle("__ImageBase"), nullptr);
    if (symtab.machine == I386) {
      symtab.addAbsolute("___safe_se_handler_table", 0);
      symtab.addAbsolute("___safe_se_handler_count", 0);
    }

    symtab.addAbsolute(symtab.mangle("__guard_fids_count"), 0);
    symtab.addAbsolute(symtab.mangle("__guard_fids_table"), 0);
    symtab.addAbsolute(symtab.mangle("__guard_flags"), 0);
    symtab.addAbsolute(symtab.mangle("__guard_iat_count"), 0);
    symtab.addAbsolute(symtab.mangle("__guard_iat_table"), 0);
    symtab.addAbsolute(symtab.mangle("__guard_longjmp_count"), 0);
    symtab.addAbsolute(symtab.mangle("__guard_longjmp_table"), 0);
    // Needed for MSVC 2017 15.5 CRT.
    symtab.addAbsolute(symtab.mangle("__enclave_config"), 0);
    // Needed for MSVC 2019 16.8 CRT.
    symtab.addAbsolute(symtab.mangle("__guard_eh_cont_count"), 0);
    symtab.addAbsolute(symtab.mangle("__guard_eh_cont_table"), 0);

    if (symtab.isEC()) {
      symtab.addAbsolute("__arm64x_extra_rfe_table", 0);
      symtab.addAbsolute("__arm64x_extra_rfe_table_size", 0);
      symtab.addAbsolute("__arm64x_redirection_metadata", 0);
      symtab.addAbsolute("__arm64x_redirection_metadata_count", 0);
      symtab.addAbsolute("__hybrid_auxiliary_delayload_iat_copy", 0);
      symtab.addAbsolute("__hybrid_auxiliary_delayload_iat", 0);
      symtab.addAbsolute("__hybrid_auxiliary_iat", 0);
      symtab.addAbsolute("__hybrid_auxiliary_iat_copy", 0);
      symtab.addAbsolute("__hybrid_code_map", 0);
      symtab.addAbsolute("__hybrid_code_map_count", 0);
      symtab.addAbsolute("__hybrid_image_info_bitfield", 0);
      symtab.addAbsolute("__x64_code_ranges_to_entry_points", 0);
      symtab.addAbsolute("__x64_code_ranges_to_entry_points_count", 0);
      symtab.addSynthetic("__guard_check_icall_a64n_fptr", nullptr);
      symtab.addSynthetic("__arm64x_native_entrypoint", nullptr);
    }

    if (config->pseudoRelocs) {
      symtab.addAbsolute(symtab.mangle("__RUNTIME_PSEUDO_RELOC_LIST__"), 0);
      symtab.addAbsolute(symtab.mangle("__RUNTIME_PSEUDO_RELOC_LIST_END__"), 0);
    }
    if (config->mingw) {
      symtab.addAbsolute(symtab.mangle("__CTOR_LIST__"), 0);
      symtab.addAbsolute(symtab.mangle("__DTOR_LIST__"), 0);
    }
    if (config->debug || config->buildIDHash != BuildIDHash::None)
      if (symtab.findUnderscore("__buildid"))
        symtab.addUndefined(symtab.mangle("__buildid"));
  });

  // <COFF_LARGE_EXPORTS> Add synthetic symbol for the base of large loader exports. It will be defined later when large exports section is written
  if (config->largeExports)
    ctx.symtab.addUndefined("__large_loader_exports_base");
  // </COFF_LARGE_EXPORTS>

  // This code may add new undefined symbols to the link, which may enqueue more
  // symbol resolution tasks, so we need to continue executing tasks until we
  // converge.
  {
    llvm::TimeTraceScope timeScope("Add unresolved symbols");
    do {
      ctx.forEachSymtab([&](SymbolTable &symtab) {
        // Windows specific -- if entry point is not found,
        // search for its mangled names.
        if (symtab.entry)
          symtab.mangleMaybe(symtab.entry);

        // Windows specific -- Make sure we resolve all dllexported symbols.
        for (Export &e : symtab.exports) {
          if (!e.forwardTo.empty())
            continue;
          e.sym = symtab.addGCRoot(e.name, !e.data);
          if (e.source != ExportSource::Directives)
            e.symbolName = symtab.mangleMaybe(e.sym);
        }
      });

      // Add weak aliases. Weak aliases is a mechanism to give remaining
      // undefined symbols final chance to be resolved successfully.
      for (auto pair : config->alternateNames) {
        StringRef from = pair.first;
        StringRef to = pair.second;
        Symbol *sym = ctx.symtab.find(from);
        if (!sym)
          continue;
        if (auto *u = dyn_cast<Undefined>(sym)) {
          if (u->weakAlias) {
            // On ARM64EC, anti-dependency aliases are treated as undefined
            // symbols unless a demangled symbol aliases a defined one, which is
            // part of the implementation.
            if (!isArm64EC(ctx.config.machine) || !u->isAntiDep)
              continue;
            if (!isa<Undefined>(u->weakAlias) &&
                !isArm64ECMangledFunctionName(u->getName()))
              continue;
          }
          u->setWeakAlias(ctx.symtab.addUndefined(to));
        }
      }

      ctx.forEachSymtab([&](SymbolTable &symtab) {
        // If any inputs are bitcode files, the LTO code generator may create
        // references to library functions that are not explicit in the bitcode
        // file's symbol table. If any of those library functions are defined in
        // a bitcode file in an archive member, we need to arrange to use LTO to
        // compile those archive members by adding them to the link beforehand.
        if (!symtab.bitcodeFileInstances.empty()) {
          llvm::Triple TT(
              symtab.bitcodeFileInstances.front()->obj->getTargetTriple());
          for (auto *s : lto::LTO::getRuntimeLibcallSymbols(TT))
            symtab.addLibcall(s);
        }

        // Windows specific -- if __load_config_used can be resolved, resolve
        // it.
        if (symtab.findUnderscore("_load_config_used"))
          symtab.addGCRoot(symtab.mangle("_load_config_used"));

        if (args.hasArg(OPT_include_optional)) {
          // Handle /includeoptional
          for (auto *arg : args.filtered(OPT_include_optional))
            if (isa_and_nonnull<LazyArchive>(symtab.find(arg->getValue())))
              symtab.addGCRoot(arg->getValue());
        }
      });
    } while (run());
  }

  // Handle /includeglob
  for (StringRef pat : args::getStrings(args, OPT_incl_glob))
    ctx.symtab.addUndefinedGlob(pat);

  // Create wrapped symbols for -wrap option.
  ctx.forEachSymtab([&](SymbolTable &symtab) {
    addWrappedSymbols(symtab, args);
    // Load more object files that might be needed for wrapped symbols.
    if (!symtab.wrapped.empty())
      while (run())
        ;
  });

  if (config->autoImport || config->stdcallFixup) {
    // MinGW specific.
    // Load any further object files that might be needed for doing automatic
    // imports, and do stdcall fixups.
    //
    // For cases with no automatically imported symbols, this iterates once
    // over the symbol table and doesn't do anything.
    //
    // For the normal case with a few automatically imported symbols, this
    // should only need to be run once, since each new object file imported
    // is an import library and wouldn't add any new undefined references,
    // but there's nothing stopping the __imp_ symbols from coming from a
    // normal object file as well (although that won't be used for the
    // actual autoimport later on). If this pass adds new undefined references,
    // we won't iterate further to resolve them.
    //
    // If stdcall fixups only are needed for loading import entries from
    // a DLL without import library, this also just needs running once.
    // If it ends up pulling in more object files from static libraries,
    // (and maybe doing more stdcall fixups along the way), this would need
    // to loop these two calls.
    ctx.symtab.loadMinGWSymbols();
    run();
  }
  // <COFF_LARGE_EXPORTS>
  if (config->autoWildcardImport) {
    // Resolve any undefined __imp symbols by creating synthetic symbols pointing to wildcard large imports
    // Note that we do not need run() here since no new object files will be created, only the symbols that contain all of the relevant data inline
    ctx.symtab.resolveUndefinedWildcardImportSymbols();
  }
  // </COFF_LARGE_EXPORTS>

  // At this point, we should not have any symbols that cannot be resolved.
  // If we are going to do codegen for link-time optimization, check for
  // unresolvable symbols first, so we don't spend time generating code that
  // will fail to link anyway.
  if (!config->forceUnresolved)
    ctx.forEachSymtab([](SymbolTable &symtab) {
      if (!symtab.bitcodeFileInstances.empty())
        symtab.reportUnresolvable();
    });
  if (errorCount())
    return;

  ctx.forEachSymtab([](SymbolTable &symtab) {
    symtab.hadExplicitExports = !symtab.exports.empty();
  });
  if (config->mingw) {
    // In MinGW, all symbols are automatically exported if no symbols
    // are chosen to be exported.
    maybeExportMinGWSymbols(args);
  }

  // Do LTO by compiling bitcode input files to a set of native COFF files then
  // link those files (unless -thinlto-index-only was given, in which case we
  // resolve symbols and write indices, but don't generate native code or link).
  ltoCompilationDone = true;
  ctx.forEachSymtab([](SymbolTable &symtab) { symtab.compileBitcodeFiles(); });

  if (Defined *d =
          dyn_cast_or_null<Defined>(ctx.symtab.findUnderscore("_tls_used")))
    config->gcroot.push_back(d);

  // If -thinlto-index-only is given, we should create only "index
  // files" and not object files. Index file creation is already done
  // in addCombinedLTOObject, so we are done if that's the case.
  // Likewise, don't emit object files for other /lldemit options.
  if (config->emit != EmitKind::Obj || config->thinLTOIndexOnly)
    return;

  // If we generated native object files from bitcode files, this resolves
  // references to the symbols we use from them.
  run();

  // Apply symbol renames for -wrap.
  ctx.forEachSymtab([](SymbolTable &symtab) {
    if (!symtab.wrapped.empty())
      wrapSymbols(symtab);
  });

  if (isArm64EC(config->machine))
    createECExportThunks();

  // Resolve remaining undefined symbols and warn about imported locals.
  ctx.forEachSymtab([&](SymbolTable &symtab) {
    while (symtab.resolveRemainingUndefines())
      run();
  });

  if (errorCount())
    return;

  if (config->mingw) {
    // Make sure the crtend.o object is the last object file. This object
    // file can contain terminating section chunks that need to be placed
    // last. GNU ld processes files and static libraries explicitly in the
    // order provided on the command line, while lld will pull in needed
    // files from static libraries only after the last object file on the
    // command line.
    for (auto i = ctx.objFileInstances.begin(), e = ctx.objFileInstances.end();
         i != e; i++) {
      ObjFile *file = *i;
      if (isCrtend(file->getName())) {
        ctx.objFileInstances.erase(i);
        ctx.objFileInstances.push_back(file);
        break;
      }
    }
  }

  // Windows specific -- when we are creating a .dll file, we also
  // need to create a .lib file. In MinGW mode, we only do that when the
  // -implib option is given explicitly, for compatibility with GNU ld.
  if (config->dll || !ctx.symtab.exports.empty() ||
      (ctx.hybridSymtab && !ctx.hybridSymtab->exports.empty())) {
    llvm::TimeTraceScope timeScope("Create .lib exports");
<<<<<<< HEAD
    fixupExports();
    // <COFF_LARGE_EXPORTS> Handle large import library generation
    if (config->largeExports) {
      validateLargeExports();
      createLargeImportLibrary(false);
    } else {
      if (!config->noimplib && (!config->mingw || !config->implib.empty()))
        createImportLibrary(/*asLib=*/false);
      assignExportOrdinals();
    }
    // </COFF_LARGE_EXPORTS>
=======
    ctx.forEachSymtab([](SymbolTable &symtab) { symtab.fixupExports(); });
    if (!config->noimplib && (!config->mingw || !config->implib.empty()))
      createImportLibrary(/*asLib=*/false);
    ctx.forEachSymtab(
        [](SymbolTable &symtab) { symtab.assignExportOrdinals(); });
>>>>>>> b2659ca4
  }

  // Handle /output-def (MinGW specific).
  if (auto *arg = args.getLastArg(OPT_output_def))
    writeDefFile(ctx, arg->getValue(), mainSymtab.exports);

  // Set extra alignment for .comm symbols
  for (auto pair : config->alignComm) {
    StringRef name = pair.first;
    uint32_t alignment = pair.second;

    Symbol *sym = ctx.symtab.find(name);
    if (!sym) {
      Warn(ctx) << "/aligncomm symbol " << name << " not found";
      continue;
    }

    // If the symbol isn't common, it must have been replaced with a regular
    // symbol, which will carry its own alignment.
    auto *dc = dyn_cast<DefinedCommon>(sym);
    if (!dc)
      continue;

    CommonChunk *c = dc->getChunk();
    c->setAlignment(std::max(c->getAlignment(), alignment));
  }

  // Windows specific -- Create an embedded or side-by-side manifest.
  // /manifestdependency: enables /manifest unless an explicit /manifest:no is
  // also passed.
  if (config->manifest == Configuration::Embed)
    addBuffer(createManifestRes(), false, false);
  else if (config->manifest == Configuration::SideBySide ||
           (config->manifest == Configuration::Default &&
            !config->manifestDependencies.empty()))
    createSideBySideManifest();

  // Handle /order. We want to do this at this moment because we
  // need a complete list of comdat sections to warn on nonexistent
  // functions.
  if (auto *arg = args.getLastArg(OPT_order)) {
    if (args.hasArg(OPT_call_graph_ordering_file))
      Err(ctx) << "/order and /call-graph-order-file may not be used together";
    parseOrderFile(arg->getValue());
    config->callGraphProfileSort = false;
  }

  // Handle /call-graph-ordering-file and /call-graph-profile-sort (default on).
  if (config->callGraphProfileSort) {
    llvm::TimeTraceScope timeScope("Call graph");
    if (auto *arg = args.getLastArg(OPT_call_graph_ordering_file))
      parseCallGraphFile(arg->getValue());
    else
      readCallGraphsFromObjectFiles(ctx);
  }

  // Handle /print-symbol-order.
  if (auto *arg = args.getLastArg(OPT_print_symbol_order))
    config->printSymbolOrder = arg->getValue();

  if (ctx.symtabEC)
    ctx.symtabEC->initializeECThunks();
  ctx.forEachSymtab([](SymbolTable &symtab) { symtab.initializeLoadConfig(); });

  // Identify unreferenced COMDAT sections.
  if (config->doGC) {
    if (config->mingw) {
      // markLive doesn't traverse .eh_frame, but the personality function is
      // only reached that way. The proper solution would be to parse and
      // traverse the .eh_frame section, like the ELF linker does.
      // For now, just manually try to retain the known possible personality
      // functions. This doesn't bring in more object files, but only marks
      // functions that already have been included to be retained.
      for (const char *n : {"__gxx_personality_v0", "__gcc_personality_v0",
                            "rust_eh_personality"}) {
        Defined *d = dyn_cast_or_null<Defined>(ctx.symtab.findUnderscore(n));
        if (d && !d->isGCRoot) {
          d->isGCRoot = true;
          config->gcroot.push_back(d);
        }
      }
    }

    markLive(ctx);
  }

  // Needs to happen after the last call to addFile().
  convertResources();

  // Identify identical COMDAT sections to merge them.
  if (config->doICF != ICFLevel::None) {
    findKeepUniqueSections(ctx);
    doICF(ctx);
  }

  // Write the result.
  writeResult(ctx);

  // Stop early so we can print the results.
  rootTimer.stop();
  if (config->showTiming)
    ctx.rootTimer.print();

  if (config->timeTraceEnabled) {
    // Manually stop the topmost "COFF link" scope, since we're shutting down.
    timeTraceProfilerEnd();

    checkError(timeTraceProfilerWrite(
        args.getLastArgValue(OPT_time_trace_eq).str(), config->outputFile));
    timeTraceProfilerCleanup();
  }
}

} // namespace lld::coff<|MERGE_RESOLUTION|>--- conflicted
+++ resolved
@@ -30,11 +30,6 @@
 #include "llvm/LTO/LTO.h"
 #include "llvm/Object/ArchiveWriter.h"
 #include "llvm/Object/COFFImportFile.h"
-<<<<<<< HEAD
-#include "llvm/Object/COFFLargeImport.h"
-#include "llvm/Object/COFFModuleDefinition.h"
-=======
->>>>>>> b2659ca4
 #include "llvm/Option/Arg.h"
 #include "llvm/Option/ArgList.h"
 #include "llvm/Option/Option.h"
@@ -58,6 +53,9 @@
 #include <memory>
 #include <optional>
 #include <tuple>
+// <COFF_LARGE_EXPORTS>
+#include "llvm/Object/COFFLargeImport.h"
+// </COFF_LARGE_EXPORTS>
 
 using namespace lld;
 using namespace lld::coff;
@@ -378,7 +376,7 @@
   if (magic == file_magic::coff_large_import_library) {
     LargeImportFile *imp = make<LargeImportFile>(ctx, mb);
     imp->parentName = parentName;
-    ctx.symtab.addFile(imp);
+    addFile(imp);
     return;
   }
   // </COFF_LARGE_EXPORTS>
@@ -1037,7 +1035,6 @@
   }
 }
 
-<<<<<<< HEAD
 // <COFF_LARGE_EXPORTS>
 static const char LargeImportFileSignature[8] = {'!', '<', 'l', 'i', 'm', 'p', '>', '\n'}; // !<limp>\n
 
@@ -1105,69 +1102,6 @@
 }
 // </COFF_LARGE_EXPORTS>
 
-void LinkerDriver::parseModuleDefs(StringRef path) {
-  llvm::TimeTraceScope timeScope("Parse def file");
-  std::unique_ptr<MemoryBuffer> mb =
-      CHECK(MemoryBuffer::getFile(path, /*IsText=*/false,
-                                  /*RequiresNullTerminator=*/false,
-                                  /*IsVolatile=*/true),
-            "could not open " + path);
-  COFFModuleDefinition m = check(parseCOFFModuleDefinition(
-      mb->getMemBufferRef(), ctx.config.machine, ctx.config.mingw));
-
-  // Include in /reproduce: output if applicable.
-  ctx.driver.takeBuffer(std::move(mb));
-
-  if (ctx.config.outputFile.empty())
-    ctx.config.outputFile = std::string(saver().save(m.OutputFile));
-  ctx.config.importName = std::string(saver().save(m.ImportName));
-  if (m.ImageBase)
-    ctx.config.imageBase = m.ImageBase;
-  if (m.StackReserve)
-    ctx.config.stackReserve = m.StackReserve;
-  if (m.StackCommit)
-    ctx.config.stackCommit = m.StackCommit;
-  if (m.HeapReserve)
-    ctx.config.heapReserve = m.HeapReserve;
-  if (m.HeapCommit)
-    ctx.config.heapCommit = m.HeapCommit;
-  if (m.MajorImageVersion)
-    ctx.config.majorImageVersion = m.MajorImageVersion;
-  if (m.MinorImageVersion)
-    ctx.config.minorImageVersion = m.MinorImageVersion;
-  if (m.MajorOSVersion)
-    ctx.config.majorOSVersion = m.MajorOSVersion;
-  if (m.MinorOSVersion)
-    ctx.config.minorOSVersion = m.MinorOSVersion;
-
-  for (COFFShortExport e1 : m.Exports) {
-    Export e2;
-    // Renamed exports are parsed and set as "ExtName = Name". If Name has
-    // the form "OtherDll.Func", it shouldn't be a normal exported
-    // function but a forward to another DLL instead. This is supported
-    // by both MS and GNU linkers.
-    if (!e1.ExtName.empty() && e1.ExtName != e1.Name &&
-        StringRef(e1.Name).contains('.')) {
-      e2.name = saver().save(e1.ExtName);
-      e2.forwardTo = saver().save(e1.Name);
-    } else {
-      e2.name = saver().save(e1.Name);
-      e2.extName = saver().save(e1.ExtName);
-    }
-    e2.exportAs = saver().save(e1.ExportAs);
-    e2.importName = saver().save(e1.ImportName);
-    e2.ordinal = e1.Ordinal;
-    e2.noname = e1.Noname;
-    e2.data = e1.Data;
-    e2.isPrivate = e1.Private;
-    e2.constant = e1.Constant;
-    e2.source = ExportSource::ModuleDefinition;
-    ctx.config.exports.push_back(e2);
-  }
-}
-
-=======
->>>>>>> b2659ca4
 void LinkerDriver::enqueueTask(std::function<void()> task) {
   taskQueue.push_back(std::move(task));
 }
@@ -2860,8 +2794,8 @@
   if (config->dll || !ctx.symtab.exports.empty() ||
       (ctx.hybridSymtab && !ctx.hybridSymtab->exports.empty())) {
     llvm::TimeTraceScope timeScope("Create .lib exports");
-<<<<<<< HEAD
-    fixupExports();
+    ctx.forEachSymtab([](SymbolTable &symtab) { symtab.fixupExports(); });
+
     // <COFF_LARGE_EXPORTS> Handle large import library generation
     if (config->largeExports) {
       validateLargeExports();
@@ -2869,16 +2803,10 @@
     } else {
       if (!config->noimplib && (!config->mingw || !config->implib.empty()))
         createImportLibrary(/*asLib=*/false);
-      assignExportOrdinals();
+      ctx.forEachSymtab(
+          [](SymbolTable &symtab) { symtab.assignExportOrdinals(); });
     }
     // </COFF_LARGE_EXPORTS>
-=======
-    ctx.forEachSymtab([](SymbolTable &symtab) { symtab.fixupExports(); });
-    if (!config->noimplib && (!config->mingw || !config->implib.empty()))
-      createImportLibrary(/*asLib=*/false);
-    ctx.forEachSymtab(
-        [](SymbolTable &symtab) { symtab.assignExportOrdinals(); });
->>>>>>> b2659ca4
   }
 
   // Handle /output-def (MinGW specific).
