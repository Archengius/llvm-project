//===- InputFiles.cpp -----------------------------------------------------===//
//
// Part of the LLVM Project, under the Apache License v2.0 with LLVM Exceptions.
// See https://llvm.org/LICENSE.txt for license information.
// SPDX-License-Identifier: Apache-2.0 WITH LLVM-exception
//
//===----------------------------------------------------------------------===//

#include "InputFiles.h"
#include "COFFLinkerContext.h"
#include "Chunks.h"
#include "Config.h"
#include "DebugTypes.h"
#include "Driver.h"
#include "SymbolTable.h"
#include "Symbols.h"
#include "lld/Common/DWARF.h"
#include "llvm-c/lto.h"
#include "llvm/ADT/SmallVector.h"
#include "llvm/ADT/Twine.h"
#include "llvm/BinaryFormat/COFF.h"
#include "llvm/DebugInfo/CodeView/DebugSubsectionRecord.h"
#include "llvm/DebugInfo/CodeView/SymbolDeserializer.h"
#include "llvm/DebugInfo/CodeView/SymbolRecord.h"
#include "llvm/DebugInfo/CodeView/TypeDeserializer.h"
#include "llvm/DebugInfo/PDB/Native/NativeSession.h"
#include "llvm/DebugInfo/PDB/Native/PDBFile.h"
#include "llvm/IR/Mangler.h"
#include "llvm/LTO/LTO.h"
#include "llvm/Object/Binary.h"
#include "llvm/Object/COFF.h"
#include "llvm/Support/Casting.h"
#include "llvm/Support/Endian.h"
#include "llvm/Support/Error.h"
#include "llvm/Support/ErrorOr.h"
#include "llvm/Support/FileSystem.h"
#include "llvm/Support/Path.h"
#include "llvm/Target/TargetOptions.h"
#include "llvm/TargetParser/Triple.h"
// <COFF_LARGE_EXPORTS>
#include "llvm/Object/COFFLargeImport.h"
// </COFF_LARGE_EXPORTS>
#include <cstring>
#include <optional>
#include <system_error>
#include <utility>

using namespace llvm;
using namespace llvm::COFF;
using namespace llvm::codeview;
using namespace llvm::object;
using namespace llvm::support::endian;
using namespace lld;
using namespace lld::coff;

using llvm::Triple;
using llvm::support::ulittle32_t;

// Returns the last element of a path, which is supposed to be a filename.
static StringRef getBasename(StringRef path) {
  return sys::path::filename(path, sys::path::Style::windows);
}

// Returns a string in the format of "foo.obj" or "foo.obj(bar.lib)".
std::string lld::toString(const coff::InputFile *file) {
  if (!file)
    return "<internal>";
  if (file->parentName.empty())
    return std::string(file->getName());

  return (getBasename(file->parentName) + "(" + getBasename(file->getName()) +
          ")")
      .str();
}

const COFFSyncStream &coff::operator<<(const COFFSyncStream &s,
                                       const InputFile *f) {
  return s << toString(f);
}

/// Checks that Source is compatible with being a weak alias to Target.
/// If Source is Undefined and has no weak alias set, makes it a weak
/// alias to Target.
static void checkAndSetWeakAlias(SymbolTable &symtab, InputFile *f,
                                 Symbol *source, Symbol *target,
                                 bool isAntiDep) {
  if (auto *u = dyn_cast<Undefined>(source)) {
    if (u->weakAlias && u->weakAlias != target) {
      // Ignore duplicated anti-dependency symbols.
      if (isAntiDep)
        return;
      if (!u->isAntiDep) {
        // Weak aliases as produced by GCC are named in the form
        // .weak.<weaksymbol>.<othersymbol>, where <othersymbol> is the name
        // of another symbol emitted near the weak symbol.
        // Just use the definition from the first object file that defined
        // this weak symbol.
        if (symtab.ctx.config.allowDuplicateWeak)
          return;
        symtab.reportDuplicate(source, f);
      }
    }
    u->setWeakAlias(target, isAntiDep);
  }
}

static bool ignoredSymbolName(StringRef name) {
  return name == "@feat.00" || name == "@comp.id";
}

static coff_symbol_generic *cloneSymbol(COFFSymbolRef sym) {
  if (sym.isBigObj()) {
    auto *copy = make<coff_symbol32>(
        *reinterpret_cast<const coff_symbol32 *>(sym.getRawPtr()));
    return reinterpret_cast<coff_symbol_generic *>(copy);
  } else {
    auto *copy = make<coff_symbol16>(
        *reinterpret_cast<const coff_symbol16 *>(sym.getRawPtr()));
    return reinterpret_cast<coff_symbol_generic *>(copy);
  }
}

ArchiveFile::ArchiveFile(COFFLinkerContext &ctx, MemoryBufferRef m)
    : InputFile(ctx.symtab, ArchiveKind, m) {}

void ArchiveFile::parse() {
  COFFLinkerContext &ctx = symtab.ctx;
  // Parse a MemoryBufferRef as an archive file.
  file = CHECK(Archive::create(mb), this);

  // Try to read symbols from ECSYMBOLS section on ARM64EC.
  if (ctx.symtabEC) {
    iterator_range<Archive::symbol_iterator> symbols =
        CHECK(file->ec_symbols(), this);
    if (!symbols.empty()) {
      for (const Archive::Symbol &sym : symbols)
        ctx.symtabEC->addLazyArchive(this, sym);

      // Read both EC and native symbols on ARM64X.
      if (!ctx.hybridSymtab)
        return;
    }
  }

  // Read the symbol table to construct Lazy objects.
  for (const Archive::Symbol &sym : file->symbols())
    ctx.symtab.addLazyArchive(this, sym);
}

// Returns a buffer pointing to a member file containing a given symbol.
void ArchiveFile::addMember(const Archive::Symbol &sym) {
  const Archive::Child &c =
      CHECK(sym.getMember(), "could not get the member for symbol " +
                                 toCOFFString(symtab.ctx, sym));

  // Return an empty buffer if we have already returned the same buffer.
  // FIXME: Remove this once we resolve all defineds before all undefineds in
  //        ObjFile::initializeSymbols().
  if (!seen.insert(c.getChildOffset()).second)
    return;

  symtab.ctx.driver.enqueueArchiveMember(c, sym, getName());
}

std::vector<MemoryBufferRef>
lld::coff::getArchiveMembers(COFFLinkerContext &ctx, Archive *file) {
  std::vector<MemoryBufferRef> v;
  Error err = Error::success();

  // Thin archives refer to .o files, so --reproduces needs the .o files too.
  bool addToTar = file->isThin() && ctx.driver.tar;

  for (const Archive::Child &c : file->children(err)) {
    MemoryBufferRef mbref =
        CHECK(c.getMemoryBufferRef(),
              file->getFileName() +
                  ": could not get the buffer for a child of the archive");
    if (addToTar) {
      ctx.driver.tar->append(relativeToRoot(check(c.getFullName())),
                             mbref.getBuffer());
    }
    v.push_back(mbref);
  }
  if (err)
    Fatal(ctx) << file->getFileName()
               << ": Archive::children failed: " << toString(std::move(err));
  return v;
}

ObjFile::ObjFile(SymbolTable &symtab, COFFObjectFile *coffObj, bool lazy)
    : InputFile(symtab, ObjectKind, coffObj->getMemoryBufferRef(), lazy),
      coffObj(coffObj) {}

ObjFile *ObjFile::create(COFFLinkerContext &ctx, MemoryBufferRef m, bool lazy) {
  // Parse a memory buffer as a COFF file.
  Expected<std::unique_ptr<Binary>> bin = createBinary(m);
  if (!bin)
    Fatal(ctx) << "Could not parse " << m.getBufferIdentifier();

  auto *obj = dyn_cast<COFFObjectFile>(bin->get());
  if (!obj)
    Fatal(ctx) << m.getBufferIdentifier() << " is not a COFF file";

  bin->release();
  return make<ObjFile>(ctx.getSymtab(MachineTypes(obj->getMachine())), obj,
                       lazy);
}

void ObjFile::parseLazy() {
  // Native object file.
  uint32_t numSymbols = coffObj->getNumberOfSymbols();
  for (uint32_t i = 0; i < numSymbols; ++i) {
    COFFSymbolRef coffSym = check(coffObj->getSymbol(i));
    if (coffSym.isUndefined() || !coffSym.isExternal() ||
        coffSym.isWeakExternal())
      continue;
    StringRef name = check(coffObj->getSymbolName(coffSym));
    if (coffSym.isAbsolute() && ignoredSymbolName(name))
      continue;
    symtab.addLazyObject(this, name);
    if (!lazy)
      return;
    i += coffSym.getNumberOfAuxSymbols();
  }
}

struct ECMapEntry {
  ulittle32_t src;
  ulittle32_t dst;
  ulittle32_t type;
};

void ObjFile::initializeECThunks() {
  for (SectionChunk *chunk : hybmpChunks) {
    if (chunk->getContents().size() % sizeof(ECMapEntry)) {
      Err(symtab.ctx) << "Invalid .hybmp chunk size "
                      << chunk->getContents().size();
      continue;
    }

    const uint8_t *end =
        chunk->getContents().data() + chunk->getContents().size();
    for (const uint8_t *iter = chunk->getContents().data(); iter != end;
         iter += sizeof(ECMapEntry)) {
      auto entry = reinterpret_cast<const ECMapEntry *>(iter);
      switch (entry->type) {
      case Arm64ECThunkType::Entry:
        symtab.addEntryThunk(getSymbol(entry->src), getSymbol(entry->dst));
        break;
      case Arm64ECThunkType::Exit:
        symtab.addExitThunk(getSymbol(entry->src), getSymbol(entry->dst));
        break;
      case Arm64ECThunkType::GuestExit:
        break;
      default:
        Warn(symtab.ctx) << "Ignoring unknown EC thunk type " << entry->type;
      }
    }
  }
}

void ObjFile::parse() {
  // Read section and symbol tables.
  initializeChunks();
  initializeSymbols();
  initializeFlags();
  initializeDependencies();
  initializeECThunks();
}

const coff_section *ObjFile::getSection(uint32_t i) {
  auto sec = coffObj->getSection(i);
  if (!sec)
    Fatal(symtab.ctx) << "getSection failed: #" << i << ": " << sec.takeError();
  return *sec;
}

// We set SectionChunk pointers in the SparseChunks vector to this value
// temporarily to mark comdat sections as having an unknown resolution. As we
// walk the object file's symbol table, once we visit either a leader symbol or
// an associative section definition together with the parent comdat's leader,
// we set the pointer to either nullptr (to mark the section as discarded) or a
// valid SectionChunk for that section.
static SectionChunk *const pendingComdat = reinterpret_cast<SectionChunk *>(1);

void ObjFile::initializeChunks() {
  uint32_t numSections = coffObj->getNumberOfSections();
  sparseChunks.resize(numSections + 1);
  for (uint32_t i = 1; i < numSections + 1; ++i) {
    const coff_section *sec = getSection(i);
    if (sec->Characteristics & IMAGE_SCN_LNK_COMDAT)
      sparseChunks[i] = pendingComdat;
    else
      sparseChunks[i] = readSection(i, nullptr, "");
  }
}

SectionChunk *ObjFile::readSection(uint32_t sectionNumber,
                                   const coff_aux_section_definition *def,
                                   StringRef leaderName) {
  const coff_section *sec = getSection(sectionNumber);

  StringRef name;
  if (Expected<StringRef> e = coffObj->getSectionName(sec))
    name = *e;
  else
    Fatal(symtab.ctx) << "getSectionName failed: #" << sectionNumber << ": "
                      << e.takeError();

  if (name == ".drectve") {
    ArrayRef<uint8_t> data;
    cantFail(coffObj->getSectionContents(sec, data));
    directives = StringRef((const char *)data.data(), data.size());
    return nullptr;
  }

  if (name == ".llvm_addrsig") {
    addrsigSec = sec;
    return nullptr;
  }

  if (name == ".llvm.call-graph-profile") {
    callgraphSec = sec;
    return nullptr;
  }

  // Object files may have DWARF debug info or MS CodeView debug info
  // (or both).
  //
  // DWARF sections don't need any special handling from the perspective
  // of the linker; they are just a data section containing relocations.
  // We can just link them to complete debug info.
  //
  // CodeView needs linker support. We need to interpret debug info,
  // and then write it to a separate .pdb file.

  // Ignore DWARF debug info unless requested to be included.
  if (!symtab.ctx.config.includeDwarfChunks && name.starts_with(".debug_"))
    return nullptr;

  if (sec->Characteristics & llvm::COFF::IMAGE_SCN_LNK_REMOVE)
    return nullptr;
  SectionChunk *c;
  if (isArm64EC(getMachineType()))
    c = make<SectionChunkEC>(this, sec);
  else
    c = make<SectionChunk>(this, sec);
  if (def)
    c->checksum = def->CheckSum;

  // CodeView sections are stored to a different vector because they are not
  // linked in the regular manner.
  if (c->isCodeView())
    debugChunks.push_back(c);
  else if (name == ".gfids$y")
    guardFidChunks.push_back(c);
  else if (name == ".giats$y")
    guardIATChunks.push_back(c);
  else if (name == ".gljmp$y")
    guardLJmpChunks.push_back(c);
  else if (name == ".gehcont$y")
    guardEHContChunks.push_back(c);
  else if (name == ".sxdata")
    sxDataChunks.push_back(c);
  else if (isArm64EC(getMachineType()) && name == ".hybmp$x")
    hybmpChunks.push_back(c);
  else if (symtab.ctx.config.tailMerge && sec->NumberOfRelocations == 0 &&
           name == ".rdata" && leaderName.starts_with("??_C@"))
    // COFF sections that look like string literal sections (i.e. no
    // relocations, in .rdata, leader symbol name matches the MSVC name mangling
    // for string literals) are subject to string tail merging.
    MergeChunk::addSection(symtab.ctx, c);
  else if (name == ".rsrc" || name.starts_with(".rsrc$"))
    resourceChunks.push_back(c);
  else if (!(sec->Characteristics & llvm::COFF::IMAGE_SCN_LNK_INFO))
    chunks.push_back(c);

  return c;
}

void ObjFile::includeResourceChunks() {
  chunks.insert(chunks.end(), resourceChunks.begin(), resourceChunks.end());
}

void ObjFile::readAssociativeDefinition(
    COFFSymbolRef sym, const coff_aux_section_definition *def) {
  readAssociativeDefinition(sym, def, def->getNumber(sym.isBigObj()));
}

void ObjFile::readAssociativeDefinition(COFFSymbolRef sym,
                                        const coff_aux_section_definition *def,
                                        uint32_t parentIndex) {
  SectionChunk *parent = sparseChunks[parentIndex];
  int32_t sectionNumber = sym.getSectionNumber();

  auto diag = [&]() {
    StringRef name = check(coffObj->getSymbolName(sym));

    StringRef parentName;
    const coff_section *parentSec = getSection(parentIndex);
    if (Expected<StringRef> e = coffObj->getSectionName(parentSec))
      parentName = *e;
    Err(symtab.ctx) << toString(this) << ": associative comdat " << name
                    << " (sec " << sectionNumber
                    << ") has invalid reference to section " << parentName
                    << " (sec " << parentIndex << ")";
  };

  if (parent == pendingComdat) {
    // This can happen if an associative comdat refers to another associative
    // comdat that appears after it (invalid per COFF spec) or to a section
    // without any symbols.
    diag();
    return;
  }

  // Check whether the parent is prevailing. If it is, so are we, and we read
  // the section; otherwise mark it as discarded.
  if (parent) {
    SectionChunk *c = readSection(sectionNumber, def, "");
    sparseChunks[sectionNumber] = c;
    if (c) {
      c->selection = IMAGE_COMDAT_SELECT_ASSOCIATIVE;
      parent->addAssociative(c);
    }
  } else {
    sparseChunks[sectionNumber] = nullptr;
  }
}

void ObjFile::recordPrevailingSymbolForMingw(
    COFFSymbolRef sym, DenseMap<StringRef, uint32_t> &prevailingSectionMap) {
  // For comdat symbols in executable sections, where this is the copy
  // of the section chunk we actually include instead of discarding it,
  // add the symbol to a map to allow using it for implicitly
  // associating .[px]data$<func> sections to it.
  // Use the suffix from the .text$<func> instead of the leader symbol
  // name, for cases where the names differ (i386 mangling/decorations,
  // cases where the leader is a weak symbol named .weak.func.default*).
  int32_t sectionNumber = sym.getSectionNumber();
  SectionChunk *sc = sparseChunks[sectionNumber];
  if (sc && sc->getOutputCharacteristics() & IMAGE_SCN_MEM_EXECUTE) {
    StringRef name = sc->getSectionName().split('$').second;
    prevailingSectionMap[name] = sectionNumber;
  }
}

void ObjFile::maybeAssociateSEHForMingw(
    COFFSymbolRef sym, const coff_aux_section_definition *def,
    const DenseMap<StringRef, uint32_t> &prevailingSectionMap) {
  StringRef name = check(coffObj->getSymbolName(sym));
  if (name.consume_front(".pdata$") || name.consume_front(".xdata$") ||
      name.consume_front(".eh_frame$")) {
    // For MinGW, treat .[px]data$<func> and .eh_frame$<func> as implicitly
    // associative to the symbol <func>.
    auto parentSym = prevailingSectionMap.find(name);
    if (parentSym != prevailingSectionMap.end())
      readAssociativeDefinition(sym, def, parentSym->second);
  }
}

Symbol *ObjFile::createRegular(COFFSymbolRef sym) {
  SectionChunk *sc = sparseChunks[sym.getSectionNumber()];
  if (sym.isExternal()) {
    StringRef name = check(coffObj->getSymbolName(sym));
    if (sc)
      return symtab.addRegular(this, name, sym.getGeneric(), sc,
                               sym.getValue());
    // For MinGW symbols named .weak.* that point to a discarded section,
    // don't create an Undefined symbol. If nothing ever refers to the symbol,
    // everything should be fine. If something actually refers to the symbol
    // (e.g. the undefined weak alias), linking will fail due to undefined
    // references at the end.
    if (symtab.ctx.config.mingw && name.starts_with(".weak."))
      return nullptr;
    return symtab.addUndefined(name, this, false);
  }
  if (sc) {
    const coff_symbol_generic *symGen = sym.getGeneric();
    if (sym.isSection()) {
      auto *customSymGen = cloneSymbol(sym);
      customSymGen->Value = 0;
      symGen = customSymGen;
    }
    return make<DefinedRegular>(this, /*Name*/ "", /*IsCOMDAT*/ false,
                                /*IsExternal*/ false, symGen, sc);
  }
  return nullptr;
}

void ObjFile::initializeSymbols() {
  uint32_t numSymbols = coffObj->getNumberOfSymbols();
  symbols.resize(numSymbols);

  SmallVector<std::pair<Symbol *, const coff_aux_weak_external *>, 8>
      weakAliases;
  std::vector<uint32_t> pendingIndexes;
  pendingIndexes.reserve(numSymbols);

  DenseMap<StringRef, uint32_t> prevailingSectionMap;
  std::vector<const coff_aux_section_definition *> comdatDefs(
      coffObj->getNumberOfSections() + 1);
  COFFLinkerContext &ctx = symtab.ctx;

  for (uint32_t i = 0; i < numSymbols; ++i) {
    COFFSymbolRef coffSym = check(coffObj->getSymbol(i));
    bool prevailingComdat;
    if (coffSym.isUndefined()) {
      symbols[i] = createUndefined(coffSym, false);
    } else if (coffSym.isWeakExternal()) {
      auto aux = coffSym.getAux<coff_aux_weak_external>();
      bool overrideLazy = true;

      // On ARM64EC, external function calls emit a pair of weak-dependency
      // aliases: func to #func and #func to the func guess exit thunk
      // (instead of a single undefined func symbol, which would be emitted on
      // other targets). Allow such aliases to be overridden by lazy archive
      // symbols, just as we would for undefined symbols.
      if (isArm64EC(getMachineType()) &&
          aux->Characteristics == IMAGE_WEAK_EXTERN_ANTI_DEPENDENCY) {
        COFFSymbolRef targetSym = check(coffObj->getSymbol(aux->TagIndex));
        if (!targetSym.isAnyUndefined()) {
          // If the target is defined, it may be either a guess exit thunk or
          // the actual implementation. If it's the latter, consider the alias
          // to be part of the implementation and override potential lazy
          // archive symbols.
          StringRef targetName = check(coffObj->getSymbolName(targetSym));
          StringRef name = check(coffObj->getSymbolName(coffSym));
          std::optional<std::string> mangledName =
              getArm64ECMangledFunctionName(name);
          overrideLazy = mangledName == targetName;
        } else {
          overrideLazy = false;
        }
      }
      symbols[i] = createUndefined(coffSym, overrideLazy);
      weakAliases.emplace_back(symbols[i], aux);
    } else if (std::optional<Symbol *> optSym =
                   createDefined(coffSym, comdatDefs, prevailingComdat)) {
      symbols[i] = *optSym;
      if (ctx.config.mingw && prevailingComdat)
        recordPrevailingSymbolForMingw(coffSym, prevailingSectionMap);
    } else {
      // createDefined() returns std::nullopt if a symbol belongs to a section
      // that was pending at the point when the symbol was read. This can happen
      // in two cases:
      // 1) section definition symbol for a comdat leader;
      // 2) symbol belongs to a comdat section associated with another section.
      // In both of these cases, we can expect the section to be resolved by
      // the time we finish visiting the remaining symbols in the symbol
      // table. So we postpone the handling of this symbol until that time.
      pendingIndexes.push_back(i);
    }
    i += coffSym.getNumberOfAuxSymbols();
  }

  for (uint32_t i : pendingIndexes) {
    COFFSymbolRef sym = check(coffObj->getSymbol(i));
    if (const coff_aux_section_definition *def = sym.getSectionDefinition()) {
      if (def->Selection == IMAGE_COMDAT_SELECT_ASSOCIATIVE)
        readAssociativeDefinition(sym, def);
      else if (ctx.config.mingw)
        maybeAssociateSEHForMingw(sym, def, prevailingSectionMap);
    }
    if (sparseChunks[sym.getSectionNumber()] == pendingComdat) {
      StringRef name = check(coffObj->getSymbolName(sym));
      Log(ctx) << "comdat section " << name
               << " without leader and unassociated, discarding";
      continue;
    }
    symbols[i] = createRegular(sym);
  }

  for (auto &kv : weakAliases) {
    Symbol *sym = kv.first;
    const coff_aux_weak_external *aux = kv.second;
    checkAndSetWeakAlias(symtab, this, sym, symbols[aux->TagIndex],
                         aux->Characteristics ==
                             IMAGE_WEAK_EXTERN_ANTI_DEPENDENCY);
  }

  // Free the memory used by sparseChunks now that symbol loading is finished.
  decltype(sparseChunks)().swap(sparseChunks);
}

Symbol *ObjFile::createUndefined(COFFSymbolRef sym, bool overrideLazy) {
  StringRef name = check(coffObj->getSymbolName(sym));
  Symbol *s = symtab.addUndefined(name, this, overrideLazy);

  // Add an anti-dependency alias for undefined AMD64 symbols on the ARM64EC
  // target.
  if (symtab.isEC() && getMachineType() == AMD64) {
    auto u = dyn_cast<Undefined>(s);
    if (u && !u->weakAlias) {
      if (std::optional<std::string> mangledName =
              getArm64ECMangledFunctionName(name)) {
        Symbol *m = symtab.addUndefined(saver().save(*mangledName), this,
                                        /*overrideLazy=*/false);
        u->setWeakAlias(m, /*antiDep=*/true);
      }
    }
  }
  return s;
}

static const coff_aux_section_definition *findSectionDef(COFFObjectFile *obj,
                                                         int32_t section) {
  uint32_t numSymbols = obj->getNumberOfSymbols();
  for (uint32_t i = 0; i < numSymbols; ++i) {
    COFFSymbolRef sym = check(obj->getSymbol(i));
    if (sym.getSectionNumber() != section)
      continue;
    if (const coff_aux_section_definition *def = sym.getSectionDefinition())
      return def;
  }
  return nullptr;
}

void ObjFile::handleComdatSelection(
    COFFSymbolRef sym, COMDATType &selection, bool &prevailing,
    DefinedRegular *leader,
    const llvm::object::coff_aux_section_definition *def) {
  if (prevailing)
    return;
  // There's already an existing comdat for this symbol: `Leader`.
  // Use the comdats's selection field to determine if the new
  // symbol in `Sym` should be discarded, produce a duplicate symbol
  // error, etc.

  SectionChunk *leaderChunk = leader->getChunk();
  COMDATType leaderSelection = leaderChunk->selection;
  COFFLinkerContext &ctx = symtab.ctx;

  assert(leader->data && "Comdat leader without SectionChunk?");
  if (isa<BitcodeFile>(leader->file)) {
    // If the leader is only a LTO symbol, we don't know e.g. its final size
    // yet, so we can't do the full strict comdat selection checking yet.
    selection = leaderSelection = IMAGE_COMDAT_SELECT_ANY;
  }

  if ((selection == IMAGE_COMDAT_SELECT_ANY &&
       leaderSelection == IMAGE_COMDAT_SELECT_LARGEST) ||
      (selection == IMAGE_COMDAT_SELECT_LARGEST &&
       leaderSelection == IMAGE_COMDAT_SELECT_ANY)) {
    // cl.exe picks "any" for vftables when building with /GR- and
    // "largest" when building with /GR. To be able to link object files
    // compiled with each flag, "any" and "largest" are merged as "largest".
    leaderSelection = selection = IMAGE_COMDAT_SELECT_LARGEST;
  }

  // GCCs __declspec(selectany) doesn't actually pick "any" but "same size as".
  // Clang on the other hand picks "any". To be able to link two object files
  // with a __declspec(selectany) declaration, one compiled with gcc and the
  // other with clang, we merge them as proper "same size as"
  if (ctx.config.mingw && ((selection == IMAGE_COMDAT_SELECT_ANY &&
                            leaderSelection == IMAGE_COMDAT_SELECT_SAME_SIZE) ||
                           (selection == IMAGE_COMDAT_SELECT_SAME_SIZE &&
                            leaderSelection == IMAGE_COMDAT_SELECT_ANY))) {
    leaderSelection = selection = IMAGE_COMDAT_SELECT_SAME_SIZE;
  }

  // Other than that, comdat selections must match.  This is a bit more
  // strict than link.exe which allows merging "any" and "largest" if "any"
  // is the first symbol the linker sees, and it allows merging "largest"
  // with everything (!) if "largest" is the first symbol the linker sees.
  // Making this symmetric independent of which selection is seen first
  // seems better though.
  // (This behavior matches ModuleLinker::getComdatResult().)
  if (selection != leaderSelection) {
    Log(ctx) << "conflicting comdat type for " << leader << ": "
             << (int)leaderSelection << " in " << leader->getFile() << " and "
             << (int)selection << " in " << this;
    symtab.reportDuplicate(leader, this);
    return;
  }

  switch (selection) {
  case IMAGE_COMDAT_SELECT_NODUPLICATES:
    symtab.reportDuplicate(leader, this);
    break;

  case IMAGE_COMDAT_SELECT_ANY:
    // Nothing to do.
    break;

  case IMAGE_COMDAT_SELECT_SAME_SIZE:
    if (leaderChunk->getSize() != getSection(sym)->SizeOfRawData) {
      if (!ctx.config.mingw) {
        symtab.reportDuplicate(leader, this);
      } else {
        const coff_aux_section_definition *leaderDef = nullptr;
        if (leaderChunk->file)
          leaderDef = findSectionDef(leaderChunk->file->getCOFFObj(),
                                     leaderChunk->getSectionNumber());
        if (!leaderDef || leaderDef->Length != def->Length)
          symtab.reportDuplicate(leader, this);
      }
    }
    break;

  case IMAGE_COMDAT_SELECT_EXACT_MATCH: {
    SectionChunk newChunk(this, getSection(sym));
    // link.exe only compares section contents here and doesn't complain
    // if the two comdat sections have e.g. different alignment.
    // Match that.
    if (leaderChunk->getContents() != newChunk.getContents())
      symtab.reportDuplicate(leader, this, &newChunk, sym.getValue());
    break;
  }

  case IMAGE_COMDAT_SELECT_ASSOCIATIVE:
    // createDefined() is never called for IMAGE_COMDAT_SELECT_ASSOCIATIVE.
    // (This means lld-link doesn't produce duplicate symbol errors for
    // associative comdats while link.exe does, but associate comdats
    // are never extern in practice.)
    llvm_unreachable("createDefined not called for associative comdats");

  case IMAGE_COMDAT_SELECT_LARGEST:
    if (leaderChunk->getSize() < getSection(sym)->SizeOfRawData) {
      // Replace the existing comdat symbol with the new one.
      StringRef name = check(coffObj->getSymbolName(sym));
      // FIXME: This is incorrect: With /opt:noref, the previous sections
      // make it into the final executable as well. Correct handling would
      // be to undo reading of the whole old section that's being replaced,
      // or doing one pass that determines what the final largest comdat
      // is for all IMAGE_COMDAT_SELECT_LARGEST comdats and then reading
      // only the largest one.
      replaceSymbol<DefinedRegular>(leader, this, name, /*IsCOMDAT*/ true,
                                    /*IsExternal*/ true, sym.getGeneric(),
                                    nullptr);
      prevailing = true;
    }
    break;

  case IMAGE_COMDAT_SELECT_NEWEST:
    llvm_unreachable("should have been rejected earlier");
  }
}

std::optional<Symbol *> ObjFile::createDefined(
    COFFSymbolRef sym,
    std::vector<const coff_aux_section_definition *> &comdatDefs,
    bool &prevailing) {
  prevailing = false;
  auto getName = [&]() { return check(coffObj->getSymbolName(sym)); };

  if (sym.isCommon()) {
    auto *c = make<CommonChunk>(sym);
    chunks.push_back(c);
    return symtab.addCommon(this, getName(), sym.getValue(), sym.getGeneric(),
                            c);
  }

  COFFLinkerContext &ctx = symtab.ctx;
  if (sym.isAbsolute()) {
    StringRef name = getName();

    if (name == "@feat.00")
      feat00Flags = sym.getValue();
    // Skip special symbols.
    if (ignoredSymbolName(name))
      return nullptr;

    if (sym.isExternal())
      return symtab.addAbsolute(name, sym);
    return make<DefinedAbsolute>(ctx, name, sym);
  }

  int32_t sectionNumber = sym.getSectionNumber();
  if (sectionNumber == llvm::COFF::IMAGE_SYM_DEBUG)
    return nullptr;

  if (sym.isEmptySectionDeclaration()) {
    // As there is no coff_section in the object file for these, make a
    // new virtual one, with everything zeroed out (i.e. an empty section),
    // with only the name and characteristics set.
    StringRef name = getName();
    auto *hdr = make<coff_section>();
    memset(hdr, 0, sizeof(*hdr));
    strncpy(hdr->Name, name.data(),
            std::min(name.size(), (size_t)COFF::NameSize));
    // The Value field in a section symbol may contain the characteristics,
    // or it may be zero, where we make something up (that matches what is
    // used in .idata sections in the regular object files in import libraries).
    if (sym.getValue())
      hdr->Characteristics = sym.getValue() | IMAGE_SCN_ALIGN_4BYTES;
    else
      hdr->Characteristics = IMAGE_SCN_CNT_INITIALIZED_DATA |
                             IMAGE_SCN_MEM_READ | IMAGE_SCN_MEM_WRITE |
                             IMAGE_SCN_ALIGN_4BYTES;
    auto *sc = make<SectionChunk>(this, hdr);
    chunks.push_back(sc);

    auto *symGen = cloneSymbol(sym);
    // Ignore the Value offset of these symbols, as it may be a bitmask.
    symGen->Value = 0;
    return make<DefinedRegular>(this, /*name=*/"", /*isCOMDAT=*/false,
                                /*isExternal=*/false, symGen, sc);
  }

  if (llvm::COFF::isReservedSectionNumber(sectionNumber))
    Fatal(ctx) << toString(this) << ": " << getName()
               << " should not refer to special section "
               << Twine(sectionNumber);

  if ((uint32_t)sectionNumber >= sparseChunks.size())
    Fatal(ctx) << toString(this) << ": " << getName()
               << " should not refer to non-existent section "
               << Twine(sectionNumber);

  // Comdat handling.
  // A comdat symbol consists of two symbol table entries.
  // The first symbol entry has the name of the section (e.g. .text), fixed
  // values for the other fields, and one auxiliary record.
  // The second symbol entry has the name of the comdat symbol, called the
  // "comdat leader".
  // When this function is called for the first symbol entry of a comdat,
  // it sets comdatDefs and returns std::nullopt, and when it's called for the
  // second symbol entry it reads comdatDefs and then sets it back to nullptr.

  // Handle comdat leader.
  if (const coff_aux_section_definition *def = comdatDefs[sectionNumber]) {
    comdatDefs[sectionNumber] = nullptr;
    DefinedRegular *leader;

    if (sym.isExternal()) {
      std::tie(leader, prevailing) =
          symtab.addComdat(this, getName(), sym.getGeneric());
    } else {
      leader = make<DefinedRegular>(this, /*Name*/ "", /*IsCOMDAT*/ false,
                                    /*IsExternal*/ false, sym.getGeneric());
      prevailing = true;
    }

    if (def->Selection < (int)IMAGE_COMDAT_SELECT_NODUPLICATES ||
        // Intentionally ends at IMAGE_COMDAT_SELECT_LARGEST: link.exe
        // doesn't understand IMAGE_COMDAT_SELECT_NEWEST either.
        def->Selection > (int)IMAGE_COMDAT_SELECT_LARGEST) {
      Fatal(ctx) << "unknown comdat type "
                 << std::to_string((int)def->Selection) << " for " << getName()
                 << " in " << toString(this);
    }
    COMDATType selection = (COMDATType)def->Selection;

    if (leader->isCOMDAT)
      handleComdatSelection(sym, selection, prevailing, leader, def);

    if (prevailing) {
      SectionChunk *c = readSection(sectionNumber, def, getName());
      sparseChunks[sectionNumber] = c;
      if (!c)
        return nullptr;
      c->sym = cast<DefinedRegular>(leader);
      c->selection = selection;
      cast<DefinedRegular>(leader)->data = &c->repl;
    } else {
      sparseChunks[sectionNumber] = nullptr;
    }
    return leader;
  }

  // Prepare to handle the comdat leader symbol by setting the section's
  // ComdatDefs pointer if we encounter a non-associative comdat.
  if (sparseChunks[sectionNumber] == pendingComdat) {
    if (const coff_aux_section_definition *def = sym.getSectionDefinition()) {
      if (def->Selection != IMAGE_COMDAT_SELECT_ASSOCIATIVE)
        comdatDefs[sectionNumber] = def;
    }
    return std::nullopt;
  }

  return createRegular(sym);
}

MachineTypes ObjFile::getMachineType() const {
  return static_cast<MachineTypes>(coffObj->getMachine());
}

ArrayRef<uint8_t> ObjFile::getDebugSection(StringRef secName) {
  if (SectionChunk *sec = SectionChunk::findByName(debugChunks, secName))
    return sec->consumeDebugMagic();
  return {};
}

// OBJ files systematically store critical information in a .debug$S stream,
// even if the TU was compiled with no debug info. At least two records are
// always there. S_OBJNAME stores a 32-bit signature, which is loaded into the
// PCHSignature member. S_COMPILE3 stores compile-time cmd-line flags. This is
// currently used to initialize the hotPatchable member.
void ObjFile::initializeFlags() {
  ArrayRef<uint8_t> data = getDebugSection(".debug$S");
  if (data.empty())
    return;

  DebugSubsectionArray subsections;

  BinaryStreamReader reader(data, llvm::endianness::little);
  ExitOnError exitOnErr;
  exitOnErr(reader.readArray(subsections, data.size()));

  for (const DebugSubsectionRecord &ss : subsections) {
    if (ss.kind() != DebugSubsectionKind::Symbols)
      continue;

    unsigned offset = 0;

    // Only parse the first two records. We are only looking for S_OBJNAME
    // and S_COMPILE3, and they usually appear at the beginning of the
    // stream.
    for (unsigned i = 0; i < 2; ++i) {
      Expected<CVSymbol> sym = readSymbolFromStream(ss.getRecordData(), offset);
      if (!sym) {
        consumeError(sym.takeError());
        return;
      }
      if (sym->kind() == SymbolKind::S_COMPILE3) {
        auto cs =
            cantFail(SymbolDeserializer::deserializeAs<Compile3Sym>(sym.get()));
        hotPatchable =
            (cs.Flags & CompileSym3Flags::HotPatch) != CompileSym3Flags::None;
      }
      if (sym->kind() == SymbolKind::S_OBJNAME) {
        auto objName = cantFail(SymbolDeserializer::deserializeAs<ObjNameSym>(
            sym.get()));
        if (objName.Signature)
          pchSignature = objName.Signature;
      }
      offset += sym->length();
    }
  }
}

// Depending on the compilation flags, OBJs can refer to external files,
// necessary to merge this OBJ into the final PDB. We currently support two
// types of external files: Precomp/PCH OBJs, when compiling with /Yc and /Yu.
// And PDB type servers, when compiling with /Zi. This function extracts these
// dependencies and makes them available as a TpiSource interface (see
// DebugTypes.h). Both cases only happen with cl.exe: clang-cl produces regular
// output even with /Yc and /Yu and with /Zi.
void ObjFile::initializeDependencies() {
  COFFLinkerContext &ctx = symtab.ctx;
  if (!ctx.config.debug)
    return;

  bool isPCH = false;

  ArrayRef<uint8_t> data = getDebugSection(".debug$P");
  if (!data.empty())
    isPCH = true;
  else
    data = getDebugSection(".debug$T");

  // symbols but no types, make a plain, empty TpiSource anyway, because it
  // simplifies adding the symbols later.
  if (data.empty()) {
    if (!debugChunks.empty())
      debugTypesObj = makeTpiSource(ctx, this);
    return;
  }

  // Get the first type record. It will indicate if this object uses a type
  // server (/Zi) or a PCH file (/Yu).
  CVTypeArray types;
  BinaryStreamReader reader(data, llvm::endianness::little);
  cantFail(reader.readArray(types, reader.getLength()));
  CVTypeArray::Iterator firstType = types.begin();
  if (firstType == types.end())
    return;

  // Remember the .debug$T or .debug$P section.
  debugTypes = data;

  // This object file is a PCH file that others will depend on.
  if (isPCH) {
    debugTypesObj = makePrecompSource(ctx, this);
    return;
  }

  // This object file was compiled with /Zi. Enqueue the PDB dependency.
  if (firstType->kind() == LF_TYPESERVER2) {
    TypeServer2Record ts = cantFail(
        TypeDeserializer::deserializeAs<TypeServer2Record>(firstType->data()));
    debugTypesObj = makeUseTypeServerSource(ctx, this, ts);
    enqueuePdbFile(ts.getName(), this);
    return;
  }

  // This object was compiled with /Yu. It uses types from another object file
  // with a matching signature.
  if (firstType->kind() == LF_PRECOMP) {
    PrecompRecord precomp = cantFail(
        TypeDeserializer::deserializeAs<PrecompRecord>(firstType->data()));
    // We're better off trusting the LF_PRECOMP signature. In some cases the
    // S_OBJNAME record doesn't contain a valid PCH signature.
    if (precomp.Signature)
      pchSignature = precomp.Signature;
    debugTypesObj = makeUsePrecompSource(ctx, this, precomp);
    // Drop the LF_PRECOMP record from the input stream.
    debugTypes = debugTypes.drop_front(firstType->RecordData.size());
    return;
  }

  // This is a plain old object file.
  debugTypesObj = makeTpiSource(ctx, this);
}

// The casing of the PDB path stamped in the OBJ can differ from the actual path
// on disk. With this, we ensure to always use lowercase as a key for the
// pdbInputFileInstances map, at least on Windows.
static std::string normalizePdbPath(StringRef path) {
#if defined(_WIN32)
  return path.lower();
#else // LINUX
  return std::string(path);
#endif
}

// If existing, return the actual PDB path on disk.
static std::optional<std::string>
findPdbPath(StringRef pdbPath, ObjFile *dependentFile, StringRef outputPath) {
  // Ensure the file exists before anything else. In some cases, if the path
  // points to a removable device, Driver::enqueuePath() would fail with an
  // error (EAGAIN, "resource unavailable try again") which we want to skip
  // silently.
  if (llvm::sys::fs::exists(pdbPath))
    return normalizePdbPath(pdbPath);

  StringRef objPath = !dependentFile->parentName.empty()
                          ? dependentFile->parentName
                          : dependentFile->getName();

  // Currently, type server PDBs are only created by MSVC cl, which only runs
  // on Windows, so we can assume type server paths are Windows style.
  StringRef pdbName = sys::path::filename(pdbPath, sys::path::Style::windows);

  // Check if the PDB is in the same folder as the OBJ.
  SmallString<128> path;
  sys::path::append(path, sys::path::parent_path(objPath), pdbName);
  if (llvm::sys::fs::exists(path))
    return normalizePdbPath(path);

  // Check if the PDB is in the output folder.
  path.clear();
  sys::path::append(path, sys::path::parent_path(outputPath), pdbName);
  if (llvm::sys::fs::exists(path))
    return normalizePdbPath(path);

  return std::nullopt;
}

PDBInputFile::PDBInputFile(COFFLinkerContext &ctx, MemoryBufferRef m)
    : InputFile(ctx.symtab, PDBKind, m) {}

PDBInputFile::~PDBInputFile() = default;

PDBInputFile *PDBInputFile::findFromRecordPath(const COFFLinkerContext &ctx,
                                               StringRef path,
                                               ObjFile *fromFile) {
  auto p = findPdbPath(path.str(), fromFile, ctx.config.outputFile);
  if (!p)
    return nullptr;
  auto it = ctx.pdbInputFileInstances.find(*p);
  if (it != ctx.pdbInputFileInstances.end())
    return it->second;
  return nullptr;
}

void PDBInputFile::parse() {
  symtab.ctx.pdbInputFileInstances[mb.getBufferIdentifier().str()] = this;

  std::unique_ptr<pdb::IPDBSession> thisSession;
  Error E = pdb::NativeSession::createFromPdb(
      MemoryBuffer::getMemBuffer(mb, false), thisSession);
  if (E) {
    loadErrorStr.emplace(toString(std::move(E)));
    return; // fail silently at this point - the error will be handled later,
            // when merging the debug type stream
  }

  session.reset(static_cast<pdb::NativeSession *>(thisSession.release()));

  pdb::PDBFile &pdbFile = session->getPDBFile();
  auto expectedInfo = pdbFile.getPDBInfoStream();
  // All PDB Files should have an Info stream.
  if (!expectedInfo) {
    loadErrorStr.emplace(toString(expectedInfo.takeError()));
    return;
  }
  debugTypesObj = makeTypeServerSource(symtab.ctx, this);
}

// Used only for DWARF debug info, which is not common (except in MinGW
// environments). This returns an optional pair of file name and line
// number for where the variable was defined.
std::optional<std::pair<StringRef, uint32_t>>
ObjFile::getVariableLocation(StringRef var) {
  if (!dwarf) {
    dwarf = make<DWARFCache>(DWARFContext::create(*getCOFFObj()));
    if (!dwarf)
      return std::nullopt;
  }
  if (symtab.machine == I386)
    var.consume_front("_");
  std::optional<std::pair<std::string, unsigned>> ret =
      dwarf->getVariableLoc(var);
  if (!ret)
    return std::nullopt;
  return std::make_pair(saver().save(ret->first), ret->second);
}

// Used only for DWARF debug info, which is not common (except in MinGW
// environments).
std::optional<DILineInfo> ObjFile::getDILineInfo(uint32_t offset,
                                                 uint32_t sectionIndex) {
  if (!dwarf) {
    dwarf = make<DWARFCache>(DWARFContext::create(*getCOFFObj()));
    if (!dwarf)
      return std::nullopt;
  }

  return dwarf->getDILineInfo(offset, sectionIndex);
}

void ObjFile::enqueuePdbFile(StringRef path, ObjFile *fromFile) {
  auto p = findPdbPath(path.str(), fromFile, symtab.ctx.config.outputFile);
  if (!p)
    return;
  auto it = symtab.ctx.pdbInputFileInstances.emplace(*p, nullptr);
  if (!it.second)
    return; // already scheduled for load
  symtab.ctx.driver.enqueuePDB(*p);
}

ImportFile::ImportFile(COFFLinkerContext &ctx, MemoryBufferRef m)
    : InputFile(ctx.getSymtab(getMachineType(m)), ImportKind, m),
      live(!ctx.config.doGC) {}

MachineTypes ImportFile::getMachineType(MemoryBufferRef m) {
  uint16_t machine =
      reinterpret_cast<const coff_import_header *>(m.getBufferStart())->Machine;
  return MachineTypes(machine);
}

bool ImportFile::isSameImport(const ImportFile *other) const {
  if (!externalName.empty())
    return other->externalName == externalName;
  return hdr->OrdinalHint == other->hdr->OrdinalHint;
}

ImportThunkChunk *ImportFile::makeImportThunk() {
  switch (hdr->Machine) {
  case AMD64:
    return make<ImportThunkChunkX64>(symtab.ctx, impSym);
  case I386:
    return make<ImportThunkChunkX86>(symtab.ctx, impSym);
  case ARM64:
    return make<ImportThunkChunkARM64>(symtab.ctx, impSym, ARM64);
  case ARMNT:
    return make<ImportThunkChunkARM>(symtab.ctx, impSym);
  }
  llvm_unreachable("unknown machine type");
}

void ImportFile::parse() {
  const auto *hdr =
      reinterpret_cast<const coff_import_header *>(mb.getBufferStart());

  // Check if the total size is valid.
  if (mb.getBufferSize() < sizeof(*hdr) ||
      mb.getBufferSize() != sizeof(*hdr) + hdr->SizeOfData)
    Fatal(symtab.ctx) << "broken import library";

  // Read names and create an __imp_ symbol.
  StringRef buf = mb.getBuffer().substr(sizeof(*hdr));
  auto split = buf.split('\0');
  buf = split.second;
  StringRef name;
  if (isArm64EC(hdr->Machine)) {
    if (std::optional<std::string> demangledName =
            getArm64ECDemangledFunctionName(split.first))
      name = saver().save(*demangledName);
  }
  if (name.empty())
    name = saver().save(split.first);
  StringRef impName = saver().save("__imp_" + name);
  dllName = buf.split('\0').first;
  StringRef extName;
  switch (hdr->getNameType()) {
  case IMPORT_ORDINAL:
    extName = "";
    break;
  case IMPORT_NAME:
    extName = name;
    break;
  case IMPORT_NAME_NOPREFIX:
    extName = ltrim1(name, "?@_");
    break;
  case IMPORT_NAME_UNDECORATE:
    extName = ltrim1(name, "?@_");
    extName = extName.substr(0, extName.find('@'));
    break;
  case IMPORT_NAME_EXPORTAS:
    extName = buf.substr(dllName.size() + 1).split('\0').first;
    break;
  }

  this->hdr = hdr;
  externalName = extName;

  bool isCode = hdr->getType() == llvm::COFF::IMPORT_CODE;

  if (!symtab.isEC()) {
    impSym = symtab.addImportData(impName, this, location);
  } else {
    // In addition to the regular IAT, ARM64EC also contains an auxiliary IAT,
    // which holds addresses that are guaranteed to be callable directly from
    // ARM64 code. Function symbol naming is swapped: __imp_ symbols refer to
    // the auxiliary IAT, while __imp_aux_ symbols refer to the regular IAT. For
    // data imports, the naming is reversed.
    StringRef auxImpName = saver().save("__imp_aux_" + name);
    if (isCode) {
      impSym = symtab.addImportData(auxImpName, this, location);
      impECSym = symtab.addImportData(impName, this, auxLocation);
    } else {
      impSym = symtab.addImportData(impName, this, location);
      impECSym = symtab.addImportData(auxImpName, this, auxLocation);
    }
    if (!impECSym)
      return;

    StringRef auxImpCopyName = saver().save("__auximpcopy_" + name);
    auxImpCopySym = symtab.addImportData(auxImpCopyName, this, auxCopyLocation);
    if (!auxImpCopySym)
      return;
  }
  // If this was a duplicate, we logged an error but may continue;
  // in this case, impSym is nullptr.
  if (!impSym)
    return;

  if (hdr->getType() == llvm::COFF::IMPORT_CONST)
    static_cast<void>(symtab.addImportData(name, this, location));

  // If type is function, we need to create a thunk which jump to an
  // address pointed by the __imp_ symbol. (This allows you to call
  // DLL functions just like regular non-DLL functions.)
  if (isCode) {
    if (!symtab.isEC()) {
      thunkSym = symtab.addImportThunk(name, impSym, makeImportThunk());
    } else {
      thunkSym = symtab.addImportThunk(
          name, impSym, make<ImportThunkChunkX64>(symtab.ctx, impSym));

      if (std::optional<std::string> mangledName =
              getArm64ECMangledFunctionName(name)) {
        StringRef auxThunkName = saver().save(*mangledName);
        auxThunkSym = symtab.addImportThunk(
            auxThunkName, impECSym,
            make<ImportThunkChunkARM64>(symtab.ctx, impECSym, ARM64EC));
      }

      StringRef impChkName = saver().save("__impchk_" + name);
      impchkThunk = make<ImportThunkChunkARM64EC>(this);
      impchkThunk->sym = symtab.addImportThunk(impChkName, impSym, impchkThunk);
      symtab.ctx.driver.pullArm64ECIcallHelper();
    }
  }
}

<<<<<<< HEAD
// <COFF_LARGE_EXPORTS>
LargeImportFile::LargeImportFile(COFFLinkerContext &ctx, MemoryBufferRef m) : InputFile(ctx, LargeImportKind, m), live(!ctx.config.doGC) {
}

MachineTypes LargeImportFile::getMachineType() const {
  uint16_t Machine = reinterpret_cast<const COFFLargeImportHeader *>(mb.getBufferStart())->Machine;
  return MachineTypes(Machine);
}

void LargeImportFile::parse() {
  // Make sure we have enough data to read the header
  if (mb.getBufferSize() < sizeof(COFFLargeImportHeader))
    fatal("Received corrupted large import file with size smaller than the large import header");

  const auto *header = reinterpret_cast<const COFFLargeImportHeader *>(mb.getBufferStart());

  // Make sure the version of the header file is supported
  if (header->Version != 1)
    fatal("Received large import file with unknown version number " + std::to_string(header->Version) + ". Latest version supported by this linker is 1.");

  // Make sure the data is not corrupted. We should have at least enough data to cover DLL name, header and export name. Additional metadata after the import is permitted.
  if (mb.getBufferSize() < (sizeof(COFFLargeImportHeader) + header->SizeOfSymbolName + header->SizeOfDllNameHint))
    fatal("Received corrupted large import file with size smaller than the calculated import payload size");

  importType = header->Type;
  importFlags = header->Flags;
  externalName = mb.getBuffer().substr(sizeof(COFFLargeImportHeader), header->SizeOfSymbolName);
  dllName = mb.getBuffer().substr(sizeof(COFFLargeImportHeader) + header->SizeOfSymbolName, header->SizeOfDllNameHint);

  // Make sure machine type matches the machine type we are linking for
  uint16_t libMachineType = header->Machine;
  if (header->Machine != ctx.config.machine)
    fatal("Attempting to link against a large import file " + externalName + " built for machine type " + machineToStr((MachineTypes)libMachineType) + " while linking a target for machine type " + machineToStr(ctx.config.machine));

  StringRef importName = saver().save("__imp_" + externalName);
  impSym = ctx.symtab.addLargeImportData(importName, this);

  // Create the thunk that can be called directly by the code that is unaware of the fact that this is an import, if this import represents a function
  // Note that because the external code is unaware that it is an import, the name of the function is not prefixed with the __imp_ prefix, and directly represents the external name
  if (header->Type == LARGE_LOADER_IMPORT_TYPE_CODE) {
    thunkSym = ctx.symtab.addLargeImportThunk(externalName, impSym, makeImportThunk());
  }
}

ImportThunkChunk *LargeImportFile::makeImportThunk() {
  const auto *header = reinterpret_cast<const COFFLargeImportHeader *>(mb.getBufferStart());

  switch (header->Machine) {
  case AMD64:
    return make<ImportThunkChunkX64>(ctx, impSym);
  case I386:
    return make<ImportThunkChunkX86>(ctx, impSym);
  case ARM64:
    return make<ImportThunkChunkARM64>(ctx, impSym, ARM64);
  case ARMNT:
    return make<ImportThunkChunkARM>(ctx, impSym);
  }
  llvm_unreachable("unknown machine type");
}
// </COFF_LARGE_EXPORTS>

BitcodeFile::BitcodeFile(COFFLinkerContext &ctx, MemoryBufferRef mb,
                         StringRef archiveName, uint64_t offsetInArchive,
                         bool lazy)
    : InputFile(ctx, BitcodeKind, mb, lazy) {
=======
BitcodeFile::BitcodeFile(SymbolTable &symtab, MemoryBufferRef mb,
                         std::unique_ptr<lto::InputFile> &o, bool lazy)
    : InputFile(symtab, BitcodeKind, mb, lazy) {
  obj.swap(o);
}

BitcodeFile *BitcodeFile::create(COFFLinkerContext &ctx, MemoryBufferRef mb,
                                 StringRef archiveName,
                                 uint64_t offsetInArchive, bool lazy) {
>>>>>>> b2659ca4
  std::string path = mb.getBufferIdentifier().str();
  if (ctx.config.thinLTOIndexOnly)
    path = replaceThinLTOSuffix(mb.getBufferIdentifier(),
                                ctx.config.thinLTOObjectSuffixReplace.first,
                                ctx.config.thinLTOObjectSuffixReplace.second);

  // ThinLTO assumes that all MemoryBufferRefs given to it have a unique
  // name. If two archives define two members with the same name, this
  // causes a collision which result in only one of the objects being taken
  // into consideration at LTO time (which very likely causes undefined
  // symbols later in the link stage). So we append file offset to make
  // filename unique.
  MemoryBufferRef mbref(mb.getBuffer(),
                        saver().save(archiveName.empty()
                                         ? path
                                         : archiveName +
                                               sys::path::filename(path) +
                                               utostr(offsetInArchive)));

  std::unique_ptr<lto::InputFile> obj = check(lto::InputFile::create(mbref));
  return make<BitcodeFile>(ctx.getSymtab(getMachineType(obj.get())), mb, obj,
                           lazy);
}

BitcodeFile::~BitcodeFile() = default;

void BitcodeFile::parse() {
  llvm::StringSaver &saver = lld::saver();

  std::vector<std::pair<Symbol *, bool>> comdat(obj->getComdatTable().size());
  for (size_t i = 0; i != obj->getComdatTable().size(); ++i)
    // FIXME: Check nodeduplicate
    comdat[i] =
        symtab.addComdat(this, saver.save(obj->getComdatTable()[i].first));
  for (const lto::InputFile::Symbol &objSym : obj->symbols()) {
    StringRef symName = saver.save(objSym.getName());
    int comdatIndex = objSym.getComdatIndex();
    Symbol *sym;
    SectionChunk *fakeSC = nullptr;
    if (objSym.isExecutable())
      fakeSC = &symtab.ctx.ltoTextSectionChunk.chunk;
    else
      fakeSC = &symtab.ctx.ltoDataSectionChunk.chunk;
    if (objSym.isUndefined()) {
      sym = symtab.addUndefined(symName, this, false);
      if (objSym.isWeak())
        sym->deferUndefined = true;
      // If one LTO object file references (i.e. has an undefined reference to)
      // a symbol with an __imp_ prefix, the LTO compilation itself sees it
      // as unprefixed but with a dllimport attribute instead, and doesn't
      // understand the relation to a concrete IR symbol with the __imp_ prefix.
      //
      // For such cases, mark the symbol as used in a regular object (i.e. the
      // symbol must be retained) so that the linker can associate the
      // references in the end. If the symbol is defined in an import library
      // or in a regular object file, this has no effect, but if it is defined
      // in another LTO object file, this makes sure it is kept, to fulfill
      // the reference when linking the output of the LTO compilation.
      if (symName.starts_with("__imp_"))
        sym->isUsedInRegularObj = true;
    } else if (objSym.isCommon()) {
      sym = symtab.addCommon(this, symName, objSym.getCommonSize());
    } else if (objSym.isWeak() && objSym.isIndirect()) {
      // Weak external.
      sym = symtab.addUndefined(symName, this, true);
      std::string fallback = std::string(objSym.getCOFFWeakExternalFallback());
      Symbol *alias = symtab.addUndefined(saver.save(fallback));
      checkAndSetWeakAlias(symtab, this, sym, alias, false);
    } else if (comdatIndex != -1) {
      if (symName == obj->getComdatTable()[comdatIndex].first) {
        sym = comdat[comdatIndex].first;
        if (cast<DefinedRegular>(sym)->data == nullptr)
          cast<DefinedRegular>(sym)->data = &fakeSC->repl;
      } else if (comdat[comdatIndex].second) {
        sym = symtab.addRegular(this, symName, nullptr, fakeSC);
      } else {
        sym = symtab.addUndefined(symName, this, false);
      }
    } else {
      sym =
          symtab.addRegular(this, symName, nullptr, fakeSC, 0, objSym.isWeak());
    }
    symbols.push_back(sym);
    if (objSym.isUsed())
      symtab.ctx.config.gcroot.push_back(sym);
  }
  directives = saver.save(obj->getCOFFLinkerOpts());
}

void BitcodeFile::parseLazy() {
  for (const lto::InputFile::Symbol &sym : obj->symbols())
    if (!sym.isUndefined()) {
      symtab.addLazyObject(this, sym.getName());
      if (!lazy)
        return;
    }
}

MachineTypes BitcodeFile::getMachineType(const llvm::lto::InputFile *obj) {
  Triple t(obj->getTargetTriple());
  switch (t.getArch()) {
  case Triple::x86_64:
    return AMD64;
  case Triple::x86:
    return I386;
  case Triple::arm:
  case Triple::thumb:
    return ARMNT;
  case Triple::aarch64:
    return t.isWindowsArm64EC() ? ARM64EC : ARM64;
  default:
    return IMAGE_FILE_MACHINE_UNKNOWN;
  }
}

std::string lld::coff::replaceThinLTOSuffix(StringRef path, StringRef suffix,
                                            StringRef repl) {
  if (path.consume_back(suffix))
    return (path + repl).str();
  return std::string(path);
}

static bool isRVACode(COFFObjectFile *coffObj, uint64_t rva, InputFile *file) {
  for (size_t i = 1, e = coffObj->getNumberOfSections(); i <= e; i++) {
    const coff_section *sec = CHECK(coffObj->getSection(i), file);
    if (rva >= sec->VirtualAddress &&
        rva <= sec->VirtualAddress + sec->VirtualSize) {
      return (sec->Characteristics & COFF::IMAGE_SCN_CNT_CODE) != 0;
    }
  }
  return false;
}

void DLLFile::parse() {
  // Parse a memory buffer as a PE-COFF executable.
  std::unique_ptr<Binary> bin = CHECK(createBinary(mb), this);

  if (auto *obj = dyn_cast<COFFObjectFile>(bin.get())) {
    bin.release();
    coffObj.reset(obj);
  } else {
    Err(symtab.ctx) << toString(this) << " is not a COFF file";
    return;
  }

  if (!coffObj->getPE32Header() && !coffObj->getPE32PlusHeader()) {
    Err(symtab.ctx) << toString(this) << " is not a PE-COFF executable";
    return;
  }

  for (const auto &exp : coffObj->export_directories()) {
    StringRef dllName, symbolName;
    uint32_t exportRVA;
    checkError(exp.getDllName(dllName));
    checkError(exp.getSymbolName(symbolName));
    checkError(exp.getExportRVA(exportRVA));

    if (symbolName.empty())
      continue;

    bool code = isRVACode(coffObj.get(), exportRVA, this);

    Symbol *s = make<Symbol>();
    s->dllName = dllName;
    s->symbolName = symbolName;
    s->importType = code ? ImportType::IMPORT_CODE : ImportType::IMPORT_DATA;
    s->nameType = ImportNameType::IMPORT_NAME;

    if (coffObj->getMachine() == I386) {
      s->symbolName = symbolName = saver().save("_" + symbolName);
      s->nameType = ImportNameType::IMPORT_NAME_NOPREFIX;
    }

    StringRef impName = saver().save("__imp_" + symbolName);
    symtab.addLazyDLLSymbol(this, s, impName);
    if (code)
      symtab.addLazyDLLSymbol(this, s, symbolName);
  }
}

MachineTypes DLLFile::getMachineType() const {
  if (coffObj)
    return static_cast<MachineTypes>(coffObj->getMachine());
  return IMAGE_FILE_MACHINE_UNKNOWN;
}

void DLLFile::makeImport(DLLFile::Symbol *s) {
  if (!seen.insert(s->symbolName).second)
    return;

  size_t impSize = s->dllName.size() + s->symbolName.size() + 2; // +2 for NULs
  size_t size = sizeof(coff_import_header) + impSize;
  char *buf = bAlloc().Allocate<char>(size);
  memset(buf, 0, size);
  char *p = buf;
  auto *imp = reinterpret_cast<coff_import_header *>(p);
  p += sizeof(*imp);
  imp->Sig2 = 0xFFFF;
  imp->Machine = coffObj->getMachine();
  imp->SizeOfData = impSize;
  imp->OrdinalHint = 0; // Only linking by name
  imp->TypeInfo = (s->nameType << 2) | s->importType;

  // Write symbol name and DLL name.
  memcpy(p, s->symbolName.data(), s->symbolName.size());
  p += s->symbolName.size() + 1;
  memcpy(p, s->dllName.data(), s->dllName.size());
  MemoryBufferRef mbref = MemoryBufferRef(StringRef(buf, size), s->dllName);
  ImportFile *impFile = make<ImportFile>(symtab.ctx, mbref);
  symtab.ctx.driver.addFile(impFile);
}<|MERGE_RESOLUTION|>--- conflicted
+++ resolved
@@ -37,13 +37,13 @@
 #include "llvm/Support/Path.h"
 #include "llvm/Target/TargetOptions.h"
 #include "llvm/TargetParser/Triple.h"
-// <COFF_LARGE_EXPORTS>
-#include "llvm/Object/COFFLargeImport.h"
-// </COFF_LARGE_EXPORTS>
 #include <cstring>
 #include <optional>
 #include <system_error>
 #include <utility>
+// <COFF_LARGE_EXPORTS>
+#include "llvm/Object/COFFLargeImport.h"
+// </COFF_LARGE_EXPORTS>
 
 using namespace llvm;
 using namespace llvm::COFF;
@@ -1267,7 +1267,12 @@
   }
 }
 
-<<<<<<< HEAD
+BitcodeFile::BitcodeFile(SymbolTable &symtab, MemoryBufferRef mb,
+                         std::unique_ptr<lto::InputFile> &o, bool lazy)
+    : InputFile(symtab, BitcodeKind, mb, lazy) {
+  obj.swap(o);
+}
+
 // <COFF_LARGE_EXPORTS>
 LargeImportFile::LargeImportFile(COFFLinkerContext &ctx, MemoryBufferRef m) : InputFile(ctx, LargeImportKind, m), live(!ctx.config.doGC) {
 }
@@ -1329,21 +1334,9 @@
 }
 // </COFF_LARGE_EXPORTS>
 
-BitcodeFile::BitcodeFile(COFFLinkerContext &ctx, MemoryBufferRef mb,
-                         StringRef archiveName, uint64_t offsetInArchive,
-                         bool lazy)
-    : InputFile(ctx, BitcodeKind, mb, lazy) {
-=======
-BitcodeFile::BitcodeFile(SymbolTable &symtab, MemoryBufferRef mb,
-                         std::unique_ptr<lto::InputFile> &o, bool lazy)
-    : InputFile(symtab, BitcodeKind, mb, lazy) {
-  obj.swap(o);
-}
-
 BitcodeFile *BitcodeFile::create(COFFLinkerContext &ctx, MemoryBufferRef mb,
                                  StringRef archiveName,
                                  uint64_t offsetInArchive, bool lazy) {
->>>>>>> b2659ca4
   std::string path = mb.getBufferIdentifier().str();
   if (ctx.config.thinLTOIndexOnly)
     path = replaceThinLTOSuffix(mb.getBufferIdentifier(),
