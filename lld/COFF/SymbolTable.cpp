--- conflicted
+++ resolved
@@ -41,71 +41,8 @@
   return s;
 }
 
-<<<<<<< HEAD
-static bool compatibleMachineType(COFFLinkerContext &ctx, MachineTypes mt) {
-  if (mt == IMAGE_FILE_MACHINE_UNKNOWN)
-    return true;
-  switch (ctx.config.machine) {
-  case ARM64:
-    return mt == ARM64 || mt == ARM64X;
-  case ARM64EC:
-    return COFF::isArm64EC(mt) || mt == AMD64;
-  case ARM64X:
-    return COFF::isAnyArm64(mt) || mt == AMD64;
-  default:
-    return ctx.config.machine == mt;
-  }
-}
-
-void SymbolTable::addFile(InputFile *file) {
-  log("Reading " + toString(file));
-  if (file->lazy) {
-    if (auto *f = dyn_cast<BitcodeFile>(file))
-      f->parseLazy();
-    else
-      cast<ObjFile>(file)->parseLazy();
-  } else {
-    file->parse();
-    if (auto *f = dyn_cast<ObjFile>(file)) {
-      ctx.objFileInstances.push_back(f);
-    } else if (auto *f = dyn_cast<BitcodeFile>(file)) {
-      if (ltoCompilationDone) {
-        error("LTO object file " + toString(file) + " linked in after "
-              "doing LTO compilation.");
-      }
-      ctx.bitcodeFileInstances.push_back(f);
-    } else if (auto *f = dyn_cast<ImportFile>(file)) {
-      ctx.importFileInstances.push_back(f);
-    }
-    // <COFF_LARGE_EXPORTS>
-    else if (auto *f = dyn_cast<LargeImportFile>(file)) {
-      ctx.largeImportFileInstances.push_back(f);
-    }
-    // </COFF_LARGE_EXPORTS>
-  }
-
-  MachineTypes mt = file->getMachineType();
-  if (ctx.config.machine == IMAGE_FILE_MACHINE_UNKNOWN) {
-    ctx.config.machine = mt;
-    ctx.driver.addWinSysRootLibSearchPaths();
-  } else if (!compatibleMachineType(ctx, mt)) {
-    error(toString(file) + ": machine type " + machineToStr(mt) +
-          " conflicts with " + machineToStr(ctx.config.machine));
-    return;
-  }
-
-  ctx.driver.parseDirectives(file);
-}
-
-static void errorOrWarn(const Twine &s, bool forceUnresolved) {
-  if (forceUnresolved)
-    warn(s);
-  else
-    error(s);
-=======
 static COFFSyncStream errorOrWarn(COFFLinkerContext &ctx) {
   return {ctx, ctx.config.forceUnresolved ? DiagLevel::Warn : DiagLevel::Err};
->>>>>>> b2659ca4
 }
 
 // Causes the file associated with a lazy symbol to be linked in.
