--- conflicted
+++ resolved
@@ -778,16 +778,13 @@
     llvm::TimeTraceScope timeScope("Write PE");
     ScopedTimer t1(ctx.codeLayoutTimer);
 
-<<<<<<< HEAD
+    calculateStubDependentSizes();
+    if (ctx.config.machine == ARM64X)
+      ctx.dynamicRelocs = make<DynamicRelocsChunk>();
     // <COFF_LARGE_EXPORTS> Create tables before creation of import tables, since we will append large loader import and one import per large loaded DLL to it
     createLargeExportTables();
     createLargeImportTables();
     // </COFF_LARGE_EXPORTS>
-=======
-    calculateStubDependentSizes();
-    if (ctx.config.machine == ARM64X)
-      ctx.dynamicRelocs = make<DynamicRelocsChunk>();
->>>>>>> b2659ca4
     createImportTables();
     createSections();
     appendImportThunks();
